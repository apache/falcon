/**
 * Licensed to the Apache Software Foundation (ASF) under one
 * or more contributor license agreements.  See the NOTICE file
 * distributed with this work for additional information
 * regarding copyright ownership.  The ASF licenses this file
 * to you under the Apache License, Version 2.0 (the
 * "License"); you may not use this file except in compliance
 * with the License.  You may obtain a copy of the License at
 *
 *     http://www.apache.org/licenses/LICENSE-2.0
 *
 * Unless required by applicable law or agreed to in writing, software
 * distributed under the License is distributed on an "AS IS" BASIS,
 * WITHOUT WARRANTIES OR CONDITIONS OF ANY KIND, either express or implied.
 * See the License for the specific language governing permissions and
 * limitations under the License.
 */
package org.apache.falcon.unit;

import org.apache.commons.io.FileUtils;
import org.apache.commons.lang.StringUtils;
import org.apache.falcon.FalconException;
import org.apache.falcon.LifeCycle;
import org.apache.falcon.entity.EntityUtil;
import org.apache.falcon.entity.FeedHelper;
import org.apache.falcon.entity.Storage;
import org.apache.falcon.entity.store.ConfigurationStore;
import org.apache.falcon.entity.v0.Entity;
import org.apache.falcon.entity.v0.EntityType;
import org.apache.falcon.entity.v0.Frequency;
import org.apache.falcon.entity.v0.feed.Feed;
import org.apache.falcon.entity.v0.feed.LocationType;
import org.apache.falcon.entity.v0.process.Process;
import org.apache.falcon.expression.ExpressionHelper;
import org.apache.falcon.hadoop.HadoopClientFactory;
import org.apache.falcon.hadoop.JailedFileSystem;
import org.apache.falcon.resource.APIResult;
import org.apache.falcon.resource.ExtensionJobList;
import org.apache.falcon.resource.InstancesResult;
import org.apache.falcon.util.DateUtil;
import org.apache.hadoop.fs.Path;
import org.slf4j.Logger;
import org.slf4j.LoggerFactory;
import org.testng.Assert;
import org.testng.annotations.AfterClass;
import org.testng.annotations.AfterMethod;
import org.testng.annotations.BeforeClass;

import java.io.File;
import java.io.IOException;
import java.io.InputStreamReader;
import java.io.OutputStream;
import java.io.InputStream;
import java.io.BufferedReader;
import java.io.FileOutputStream;
import java.io.FileReader;
import java.text.ParseException;
import java.text.SimpleDateFormat;
import java.util.ArrayList;
import java.util.HashMap;
import java.util.List;
import java.util.Map;
import java.util.Properties;
import java.util.TimeZone;
import java.util.regex.Matcher;
import java.util.regex.Pattern;

/**
 * Test Utility for Local Falcon Unit.
 */
public class FalconUnitTestBase {

    /**
     * Perform a predicate evaluation.
     *
     * @return the boolean result of the evaluation.
     * @throws Exception thrown if the predicate evaluation could not evaluate.
     */
    public interface Predicate {
        boolean evaluate() throws Exception;
    }

    public static final ThreadLocal<SimpleDateFormat> FORMATTER = new ThreadLocal<SimpleDateFormat>() {
        @Override
        protected SimpleDateFormat initialValue() {
            SimpleDateFormat format = new SimpleDateFormat("yyyy-MM-dd'T'HH:mm'Z'");
            return format;
        }
    };

    private static final Logger LOG = LoggerFactory.getLogger(FalconUnitTestBase.class);

    private static final String DEFAULT_CLUSTER = "local";
    private static final String DEFAULT_COLO = "local";
    protected static final String CLUSTER = "cluster";
    protected static final String COLO = "colo";
    protected static final String CLUSTER_TEMPLATE = "/local-cluster-template.xml";
    protected static final String STAGING_PATH = "/projects/falcon/staging";
    protected static final String WORKING_PATH = "/projects/falcon/working";

    public static final Pattern VAR_PATTERN = Pattern.compile("##[A-Za-z0-9_.]*##");
    protected static final int WAIT_TIME = 90000;
    protected static FalconUnitClient falconUnitClient;
    protected static JailedFileSystem fs;
    protected static ConfigurationStore configStore;

    @BeforeClass
    public void setup() throws Exception {
        FalconUnit.start(true);
        falconUnitClient = FalconUnit.getClient();
        fs = (JailedFileSystem) FalconUnit.getFileSystem();
        configStore = falconUnitClient.getConfigStore();
    }

    @AfterClass
    public void cleanup() throws Exception {
        fs.delete(new Path(STAGING_PATH), true);
        fs.delete(new Path(WORKING_PATH), true);
        FalconUnit.cleanup();
    }

    @AfterMethod
    public void cleanUpActionXml() throws IOException, FalconException {
        for (EntityType type : ConfigurationStore.ENTITY_DELETE_ORDER) {
            for (String name : ConfigurationStore.get().getEntities(type)) {
                getClient().delete(type, name, null);
            }
        }
        //Needed since oozie writes action xml to current directory.
        FileUtils.deleteQuietly(new File("action.xml"));
        FileUtils.deleteQuietly(new File(".action.xml.crc"));
    }

    protected FalconUnitClient getClient() throws FalconException {
        return FalconUnit.getClient();
    }

    protected JailedFileSystem getFileSystem() throws IOException {
        return fs;
    }

    public boolean submitCluster(String colo, String cluster,
                                 Map<String, String> props) throws IOException {
        props = updateColoAndCluster(colo, cluster, props);
        fs.mkdirs(new Path(STAGING_PATH), HadoopClientFactory.ALL_PERMISSION);
        fs.mkdirs(new Path(WORKING_PATH), HadoopClientFactory.READ_EXECUTE_PERMISSION);
        String clusterXmlPath = overlayParametersOverTemplate(CLUSTER_TEMPLATE, props);
        APIResult result = falconUnitClient.submit(CLUSTER, clusterXmlPath, "");
        return true ? APIResult.Status.SUCCEEDED.equals(result.getStatus()) : false;
    }

    public boolean submitCluster() throws IOException {
        return submitCluster(DEFAULT_COLO, DEFAULT_CLUSTER, null);
    }

    public APIResult submit(EntityType entityType, String filePath) throws IOException {
        return submit(entityType.toString(), filePath);
    }

    public APIResult submit(String entityType, String filePath) throws IOException {
        return falconUnitClient.submit(entityType, filePath, "");
    }

    public APIResult submitProcess(String filePath, String appDirectory) throws IOException {
        createDir(appDirectory);
        return submit(EntityType.PROCESS, filePath);
    }

    public APIResult scheduleProcess(String processName, String startTime, int numInstances,
                                   String cluster, String localWfPath, Boolean skipDryRun,
                                   String properties) throws FalconException, IOException {
        Process processEntity = configStore.get(EntityType.PROCESS, processName);
        if (processEntity == null) {
            throw new FalconException("Process not found " + processName);
        }
        String workflowPath = processEntity.getWorkflow().getPath();
        fs.copyFromLocalFile(new Path(localWfPath), new Path(workflowPath, "workflow.xml"));
        return falconUnitClient.schedule(EntityType.PROCESS, processName, startTime, numInstances, cluster,
                skipDryRun, properties);
    }

    public APIResult scheduleProcess(String processName, String cluster, String localWfPath) throws FalconException,
            IOException {
        Process processEntity = configStore.get(EntityType.PROCESS, processName);
        if (processEntity == null) {
            throw new FalconException("Process not found " + processName);
        }
        String workflowPath = processEntity.getWorkflow().getPath();
        fs.copyFromLocalFile(new Path(localWfPath), new Path(workflowPath, "workflow.xml"));
        return falconUnitClient.schedule(EntityType.PROCESS, processName, cluster, false, null, null);
    }

    public APIResult schedule(EntityType entityType, String entityName, String cluster) throws FalconException {
        Entity entity = configStore.get(entityType, entityName);
        if (entity == null) {
            throw new FalconException("Process not found " + entityName);
        }
        return falconUnitClient.schedule(entityType, entityName, cluster, false, null, null);
    }

    public APIResult submitAndSchedule(String type, String filePath, String localWfPath, Boolean skipDryRun,
                                       String doAsUser, String properties, String appDirectory) throws IOException,
            FalconException {
        createDir(appDirectory);
        fs.copyFromLocalFile(new Path(localWfPath), new Path(appDirectory, "workflow.xml"));
        return falconUnitClient.submitAndSchedule(type, filePath, skipDryRun, doAsUser, properties);
    }

    private Map<String, String> updateColoAndCluster(String colo, String cluster, Map<String, String> props) {
        if (props == null) {
            props = new HashMap<>();
        }
        String coloProp = StringUtils.isEmpty(colo) ? DEFAULT_COLO : colo;
        props.put(COLO, coloProp);

        String clusterProp = StringUtils.isEmpty(cluster) ? DEFAULT_CLUSTER : cluster;
        props.put(CLUSTER, clusterProp);

        return props;
    }

<<<<<<< HEAD
    public String registerExtension(String extensionName, String packagePath, String description, String doAsUser)
        throws IOException, FalconException {

        return falconUnitClient.registerExtension(extensionName, packagePath, description, doAsUser).getMessage();
    }

    public String disableExtension(String extensionName, String doAsUser) {
        return falconUnitClient.disableExtension(extensionName, doAsUser).getMessage();
    }

    public String enableExtension(String extensionName, String doAsUser) {
        return falconUnitClient.enableExtension(extensionName, doAsUser).getMessage();
    }

    public String getExtensionJobDetails(String jobName, String doAsUser) {
        return falconUnitClient.getExtensionJobDetails(jobName, doAsUser).getMessage();
    }

    public String unregisterExtension(String extensionName, String doAsUser) {
        return falconUnitClient.unregisterExtension(extensionName, doAsUser).getMessage();
=======
    APIResult registerExtension(String extensionName, String packagePath, String description)
        throws IOException, FalconException {

        return falconUnitClient.registerExtension(extensionName, packagePath, description);
    }

    String disableExtension(String extensionName) {
        return falconUnitClient.disableExtension(extensionName).getMessage();
    }

    String enableExtension(String extensionName) {
        return falconUnitClient.enableExtension(extensionName).getMessage();
    }

    APIResult getExtensionJobDetails(String jobName) {
        return falconUnitClient.getExtensionJobDetails(jobName);
    }

    APIResult unregisterExtension(String extensionName) {
        return falconUnitClient.unregisterExtension(extensionName);
>>>>>>> 21f0b697
    }

    APIResult submitExtensionJob(String extensionName, String jobName, String configPath, String doAsUser) {
        return falconUnitClient.submitExtensionJob(extensionName, jobName, configPath, doAsUser);
    }

    ExtensionJobList getExtensionJobs(String extensionName, String sortOrder, String doAsUser) {
        return falconUnitClient.getExtensionJobs(extensionName, sortOrder, doAsUser);
    }

    public APIResult submitAndScheduleExtensionJob(String extensionName, String jobName, String configPath,
                                                   String doAsUser) {
        return falconUnitClient.submitAndScheduleExtensionJob(extensionName, jobName, configPath, doAsUser);
    }

    APIResult updateExtensionJob(String jobName, String configPath, String doAsUser) {
        return falconUnitClient.updateExtensionJob(jobName, configPath, doAsUser);
    }

    APIResult deleteExtensionJob(String jobName, String doAsUser) {
        return falconUnitClient.deleteExtensionJob(jobName, doAsUser);
    }

    public static String overlayParametersOverTemplate(String template,
                                                       Map<String, String> overlay) throws IOException {
        File tmpFile = getTempFile();
        OutputStream out = new FileOutputStream(tmpFile);

        InputStreamReader in;
        InputStream resourceAsStream = FalconUnitTestBase.class.getResourceAsStream(template);
        if (resourceAsStream == null) {
            in = new FileReader(template);
        } else {
            in = new InputStreamReader(resourceAsStream);
        }
        BufferedReader reader = new BufferedReader(in);
        String line;
        while ((line = reader.readLine()) != null) {
            Matcher matcher = VAR_PATTERN.matcher(line);
            while (matcher.find()) {
                String variable = line.substring(matcher.start(), matcher.end());
                line = line.replace(variable, overlay.get(variable.substring(2, variable.length() - 2)));
                matcher = VAR_PATTERN.matcher(line);
            }
            out.write(line.getBytes());
            out.write("\n".getBytes());
        }
        reader.close();
        out.close();
        return tmpFile.getAbsolutePath();
    }


    public static File getTempFile() throws IOException {
        return getTempFile("test", ".xml");
    }

    public static File getTempFile(String prefix, String suffix) throws IOException {
        return getTempFile("target", prefix, suffix);
    }

    @SuppressWarnings("ResultOfMethodCallIgnored")
    public static File getTempFile(String path, String prefix, String suffix) throws IOException {
        File f = new File(path);
        if (!f.exists()) {
            f.mkdirs();
        }
        return File.createTempFile(prefix, suffix, f);
    }

    /**
     * Creates data in the feed path with the given timestamp.
     *
     * @param feedName
     * @param cluster
     * @param time
     * @param inputFile
     * @throws FalconException
     * @throws ParseException
     * @throws IOException
     */
    public void createData(String feedName, String cluster, String time,
                           String inputFile) throws FalconException, ParseException, IOException {
        String feedPath = getFeedPathForTS(cluster, feedName, time);
        fs.mkdirs(new Path(feedPath));
        fs.copyFromLocalFile(new Path(getAbsolutePath(inputFile)), new Path(feedPath));
    }

    public void deleteData(String feedName, String cluster) throws FalconException, ParseException, IOException {
        Entity existingEntity = configStore.get(EntityType.FEED, feedName);
        if (existingEntity == null) {
            throw new FalconException("Feed Not Found  " + feedName);
        }
        Feed feed = (Feed) existingEntity;
        Storage rawStorage = FeedHelper.createStorage(cluster, feed);
        String feedPathTemplate = rawStorage.getUriTemplate(LocationType.DATA);

        Path feedBasePath = FeedHelper.getFeedBasePath(feedPathTemplate);
        fs.delete(feedBasePath, true);
    }

    protected String getFeedPathForTS(String cluster, String feedName,
                                      String timeStamp) throws FalconException, ParseException {
        Entity existingEntity = configStore.get(EntityType.FEED, feedName);
        if (existingEntity == null) {
            throw new FalconException("Feed Not Found  " + feedName);
        }
        Feed feed = (Feed) existingEntity;
        Storage rawStorage = FeedHelper.createStorage(cluster, feed);
        String feedPathTemplate = rawStorage.getUriTemplate(LocationType.DATA);
        Properties properties = ExpressionHelper.getTimeVariables(ExpressionHelper.FORMATTER.get().parse(timeStamp),
                TimeZone.getTimeZone("UTC"));
        String feedPath = ExpressionHelper.substitute(feedPathTemplate, properties);
        return feedPath;
    }


    public String getAbsolutePath(String fileName) {
        return this.getClass().getResource("/" + fileName).getPath();
    }

    public void createDir(String path) throws IOException {
        fs.mkdirs(new Path(path));
    }

    /**
     * Wait for a condition, expressed via a {@link Predicate} to become true.
     *
     * @param timeout   maximum time in milliseconds to wait for the predicate to become true.
     * @param predicate predicate waiting on.
     * @return the waited time.
     */
    protected long waitFor(int timeout, Predicate predicate) {
        long started = System.currentTimeMillis();
        long mustEnd = System.currentTimeMillis() + timeout;
        long lastEcho = 0;
        try {
            long waiting = mustEnd - System.currentTimeMillis();
            LOG.info("Waiting up to [{}] msec", waiting);
            while (!(predicate.evaluate()) && System.currentTimeMillis() < mustEnd) {
                if ((System.currentTimeMillis() - lastEcho) > 5000) {
                    waiting = mustEnd - System.currentTimeMillis();
                    LOG.info("Waiting up to [{}] msec", waiting);
                    lastEcho = System.currentTimeMillis();
                }
                Thread.sleep(7000);
            }
            if (!predicate.evaluate()) {
                LOG.info("Waiting timed out after [{}] msec", timeout);
            }
            return System.currentTimeMillis() - started;
        } catch (Exception ex) {
            throw new RuntimeException(ex);
        }
    }

    protected long waitForStatus(final String entityType, final String entityName, final String instanceTime,
                                 final InstancesResult.WorkflowStatus instanceStatus) {
        return waitFor(WAIT_TIME, new Predicate() {
            public boolean evaluate() throws Exception {
                InstancesResult.WorkflowStatus status = falconUnitClient.getInstanceStatus(entityType,
                        entityName, instanceTime);
                return instanceStatus.equals(status);
            }
        });
    }

    public void assertStatus(APIResult apiResult) {
        Assert.assertEquals(APIResult.Status.SUCCEEDED, apiResult.getStatus());
    }

    public InstancesResult.WorkflowStatus getRetentionStatus(String feedName, String cluster) throws FalconException {
        Feed feedEntity = EntityUtil.getEntity(EntityType.FEED, feedName);

        Frequency feedFrequency = feedEntity.getFrequency();
        Frequency defaultFrequency = new Frequency("hours(24)");
        long endTimeInMillis = System.currentTimeMillis() + 30000;
        String endTime = DateUtil.getDateFormatFromTime(endTimeInMillis);
        long startTimeInMillis;
        if (DateUtil.getFrequencyInMillis(feedFrequency) < DateUtil.getFrequencyInMillis(defaultFrequency)) {
            startTimeInMillis = endTimeInMillis - (6 * DateUtil.HOUR_IN_MILLIS);
        } else {
            startTimeInMillis = endTimeInMillis - (24 * DateUtil.HOUR_IN_MILLIS);
        }
        String startTime = DateUtil.getDateFormatFromTime(startTimeInMillis);
        List<LifeCycle> lifecycles = new ArrayList<>();
        lifecycles.add(LifeCycle.EVICTION);
        InstancesResult result = falconUnitClient.getStatusOfInstances("feed", feedName, startTime, endTime, cluster,
                lifecycles, null, "status", "asc", 0, 1, null, null);
        if (result.getInstances() != null && result.getInstances().length > 0) {
            return result.getInstances()[0].getStatus();
        }
        return null;
    }

}<|MERGE_RESOLUTION|>--- conflicted
+++ resolved
@@ -219,7 +219,6 @@
         return props;
     }
 
-<<<<<<< HEAD
     public String registerExtension(String extensionName, String packagePath, String description, String doAsUser)
         throws IOException, FalconException {
 
@@ -238,12 +237,8 @@
         return falconUnitClient.getExtensionJobDetails(jobName, doAsUser).getMessage();
     }
 
-    public String unregisterExtension(String extensionName, String doAsUser) {
-        return falconUnitClient.unregisterExtension(extensionName, doAsUser).getMessage();
-=======
     APIResult registerExtension(String extensionName, String packagePath, String description)
         throws IOException, FalconException {
-
         return falconUnitClient.registerExtension(extensionName, packagePath, description);
     }
 
@@ -261,7 +256,6 @@
 
     APIResult unregisterExtension(String extensionName) {
         return falconUnitClient.unregisterExtension(extensionName);
->>>>>>> 21f0b697
     }
 
     APIResult submitExtensionJob(String extensionName, String jobName, String configPath, String doAsUser) {
