/**
 * Licensed to the Apache Software Foundation (ASF) under one
 * or more contributor license agreements.  See the NOTICE file
 * distributed with this work for additional information
 * regarding copyright ownership.  The ASF licenses this file
 * to you under the Apache License, Version 2.0 (the
 * "License"); you may not use this file except in compliance
 * with the License.  You may obtain a copy of the License at
 *
 *     http://www.apache.org/licenses/LICENSE-2.0
 *
 * Unless required by applicable law or agreed to in writing, software
 * distributed under the License is distributed on an "AS IS" BASIS,
 * WITHOUT WARRANTIES OR CONDITIONS OF ANY KIND, either express or implied.
 * See the License for the specific language governing permissions and
 * limitations under the License.
 */
package org.apache.falcon.unit;

import org.apache.commons.io.FileUtils;
import org.apache.commons.lang.StringUtils;
import org.apache.falcon.FalconException;
import org.apache.falcon.LifeCycle;
import org.apache.falcon.entity.EntityUtil;
import org.apache.falcon.entity.FeedHelper;
import org.apache.falcon.entity.Storage;
import org.apache.falcon.entity.store.ConfigurationStore;
import org.apache.falcon.entity.v0.Entity;
import org.apache.falcon.entity.v0.EntityType;
import org.apache.falcon.entity.v0.Frequency;
import org.apache.falcon.entity.v0.feed.Feed;
import org.apache.falcon.entity.v0.feed.LocationType;
import org.apache.falcon.entity.v0.process.Process;
import org.apache.falcon.expression.ExpressionHelper;
import org.apache.falcon.hadoop.HadoopClientFactory;
import org.apache.falcon.hadoop.JailedFileSystem;
import org.apache.falcon.resource.APIResult;
import org.apache.falcon.resource.InstancesResult;
import org.apache.falcon.util.DateUtil;
import org.apache.hadoop.fs.Path;
import org.slf4j.Logger;
import org.slf4j.LoggerFactory;
import org.testng.Assert;
import org.testng.annotations.AfterClass;
import org.testng.annotations.AfterMethod;
import org.testng.annotations.BeforeClass;

import java.io.File;
import java.io.IOException;
import java.io.InputStreamReader;
import java.io.OutputStream;
import java.io.InputStream;
import java.io.BufferedReader;
import java.io.FileOutputStream;
import java.io.FileReader;
import java.text.ParseException;
import java.text.SimpleDateFormat;
import java.util.ArrayList;
import java.util.HashMap;
import java.util.List;
import java.util.Map;
import java.util.Properties;
import java.util.TimeZone;
import java.util.regex.Matcher;
import java.util.regex.Pattern;

/**
 * Test Utility for Local Falcon Unit.
 */
public class FalconUnitTestBase {

    /**
     * Perform a predicate evaluation.
     *
     * @return the boolean result of the evaluation.
     * @throws Exception thrown if the predicate evaluation could not evaluate.
     */
    public interface Predicate {
        boolean evaluate() throws Exception;
    }

    public static final ThreadLocal<SimpleDateFormat> FORMATTER = new ThreadLocal<SimpleDateFormat>() {
        @Override
        protected SimpleDateFormat initialValue() {
            SimpleDateFormat format = new SimpleDateFormat("yyyy-MM-dd'T'HH:mm'Z'");
            return format;
        }
    };

    private static final Logger LOG = LoggerFactory.getLogger(FalconUnitTestBase.class);

    private static final String DEFAULT_CLUSTER = "local";
    private static final String DEFAULT_COLO = "local";
    protected static final String CLUSTER = "cluster";
    protected static final String COLO = "colo";
    protected static final String CLUSTER_TEMPLATE = "/local-cluster-template.xml";
    protected static final String STAGING_PATH = "/projects/falcon/staging";
    protected static final String WORKING_PATH = "/projects/falcon/working";

    public static final Pattern VAR_PATTERN = Pattern.compile("##[A-Za-z0-9_.]*##");
    protected static final int WAIT_TIME = 90000;
    protected static FalconUnitClient falconUnitClient;
    protected static JailedFileSystem fs;
    protected static ConfigurationStore configStore;

    @BeforeClass
    public void setup() throws Exception {
        FalconUnit.start(true);
        falconUnitClient = FalconUnit.getClient();
        fs = (JailedFileSystem) FalconUnit.getFileSystem();
        configStore = falconUnitClient.getConfigStore();
    }

    @AfterClass
    public void cleanup() throws Exception {
        fs.delete(new Path(STAGING_PATH), true);
        fs.delete(new Path(WORKING_PATH), true);
        FalconUnit.cleanup();
    }

    @AfterMethod
    public void cleanUpActionXml() throws IOException, FalconException {
        for (EntityType type : ConfigurationStore.ENTITY_DELETE_ORDER) {
            for (String name : ConfigurationStore.get().getEntities(type)) {
                getClient().delete(type, name, null);
            }
        }
        //Needed since oozie writes action xml to current directory.
        FileUtils.deleteQuietly(new File("action.xml"));
        FileUtils.deleteQuietly(new File(".action.xml.crc"));
    }

    protected FalconUnitClient getClient() throws FalconException {
        return FalconUnit.getClient();
    }

    protected JailedFileSystem getFileSystem() throws IOException {
        return fs;
    }

    public boolean submitCluster(String colo, String cluster,
                                 Map<String, String> props) throws IOException {
        props = updateColoAndCluster(colo, cluster, props);
        fs.mkdirs(new Path(STAGING_PATH), HadoopClientFactory.ALL_PERMISSION);
        fs.mkdirs(new Path(WORKING_PATH), HadoopClientFactory.READ_EXECUTE_PERMISSION);
        String clusterXmlPath = overlayParametersOverTemplate(CLUSTER_TEMPLATE, props);
        APIResult result = falconUnitClient.submit(CLUSTER, clusterXmlPath, "");
        return true ? APIResult.Status.SUCCEEDED.equals(result.getStatus()) : false;
    }

    public boolean submitCluster() throws IOException {
        return submitCluster(DEFAULT_COLO, DEFAULT_CLUSTER, null);
    }

    public APIResult submit(EntityType entityType, String filePath) throws IOException {
        return submit(entityType.toString(), filePath);
    }

    public APIResult submit(String entityType, String filePath) throws IOException {
        return falconUnitClient.submit(entityType, filePath, "");
    }

    public APIResult submitProcess(String filePath, String appDirectory) throws IOException {
        createDir(appDirectory);
        return submit(EntityType.PROCESS, filePath);
    }

    public APIResult scheduleProcess(String processName, String startTime, int numInstances,
                                   String cluster, String localWfPath, Boolean skipDryRun,
                                   String properties) throws FalconException, IOException {
        Process processEntity = configStore.get(EntityType.PROCESS, processName);
        if (processEntity == null) {
            throw new FalconException("Process not found " + processName);
        }
        String workflowPath = processEntity.getWorkflow().getPath();
        fs.copyFromLocalFile(new Path(localWfPath), new Path(workflowPath, "workflow.xml"));
        return falconUnitClient.schedule(EntityType.PROCESS, processName, startTime, numInstances, cluster,
                skipDryRun, properties);
    }

    public APIResult scheduleProcess(String processName, String cluster, String localWfPath) throws FalconException,
            IOException {
        Process processEntity = configStore.get(EntityType.PROCESS, processName);
        if (processEntity == null) {
            throw new FalconException("Process not found " + processName);
        }
        String workflowPath = processEntity.getWorkflow().getPath();
        fs.copyFromLocalFile(new Path(localWfPath), new Path(workflowPath, "workflow.xml"));
        return falconUnitClient.schedule(EntityType.PROCESS, processName, cluster, false, null, null);
    }

    public APIResult schedule(EntityType entityType, String entityName, String cluster) throws FalconException {
        Entity entity = configStore.get(entityType, entityName);
        if (entity == null) {
            throw new FalconException("Process not found " + entityName);
        }
        return falconUnitClient.schedule(entityType, entityName, cluster, false, null, null);
    }

    public APIResult submitAndSchedule(String type, String filePath, String localWfPath, Boolean skipDryRun,
                                       String doAsUser, String properties, String appDirectory) throws IOException,
            FalconException {
        createDir(appDirectory);
        fs.copyFromLocalFile(new Path(localWfPath), new Path(appDirectory, "workflow.xml"));
        return falconUnitClient.submitAndSchedule(type, filePath, skipDryRun, doAsUser, properties);
    }

    private Map<String, String> updateColoAndCluster(String colo, String cluster, Map<String, String> props) {
        if (props == null) {
            props = new HashMap<>();
        }
        String coloProp = StringUtils.isEmpty(colo) ? DEFAULT_COLO : colo;
        props.put(COLO, coloProp);

        String clusterProp = StringUtils.isEmpty(cluster) ? DEFAULT_CLUSTER : cluster;
        props.put(CLUSTER, clusterProp);

        return props;
    }

    public String registerExtension(String extensionName, String packagePath, String description)
        throws IOException, FalconException {

        return falconUnitClient.registerExtension(extensionName, packagePath, description).getMessage();
    }

    public String getExtensionJobDetails(String jobName) {
        return falconUnitClient.getExtensionJobDetails(jobName).getMessage();
    }

    public String unregisterExtension(String extensionName) {
        return falconUnitClient.unregisterExtension(extensionName).getMessage();
    }

    public APIResult submitExtensionJob(String extensionName, String jobName, String configPath, String doAsUser) {
        return falconUnitClient.submitExtensionJob(extensionName, jobName, configPath, doAsUser);
    }

    public APIResult submitAndScheduleExtensionJob(String extensionName, String jobName, String configPath,
                                                   String doAsUser) {
        return falconUnitClient.submitAndScheduleExtensionJob(extensionName, jobName, configPath, doAsUser);
    }

    APIResult updateExtensionJob(String jobName, String configPath, String doAsUser) {
        return falconUnitClient.updateExtensionJob(jobName, configPath, doAsUser);
    }

<<<<<<< HEAD
    APIResult deleteExtensionJob(String jobName, String doAsUser) {
        return falconUnitClient.deleteExtensionJob(jobName, doAsUser);
    }

=======
>>>>>>> 4f42dc11

    public static String overlayParametersOverTemplate(String template,
                                                       Map<String, String> overlay) throws IOException {
        File tmpFile = getTempFile();
        OutputStream out = new FileOutputStream(tmpFile);

        InputStreamReader in;
        InputStream resourceAsStream = FalconUnitTestBase.class.getResourceAsStream(template);
        if (resourceAsStream == null) {
            in = new FileReader(template);
        } else {
            in = new InputStreamReader(resourceAsStream);
        }
        BufferedReader reader = new BufferedReader(in);
        String line;
        while ((line = reader.readLine()) != null) {
            Matcher matcher = VAR_PATTERN.matcher(line);
            while (matcher.find()) {
                String variable = line.substring(matcher.start(), matcher.end());
                line = line.replace(variable, overlay.get(variable.substring(2, variable.length() - 2)));
                matcher = VAR_PATTERN.matcher(line);
            }
            out.write(line.getBytes());
            out.write("\n".getBytes());
        }
        reader.close();
        out.close();
        return tmpFile.getAbsolutePath();
    }


    public static File getTempFile() throws IOException {
        return getTempFile("test", ".xml");
    }

    public static File getTempFile(String prefix, String suffix) throws IOException {
        return getTempFile("target", prefix, suffix);
    }

    @SuppressWarnings("ResultOfMethodCallIgnored")
    public static File getTempFile(String path, String prefix, String suffix) throws IOException {
        File f = new File(path);
        if (!f.exists()) {
            f.mkdirs();
        }
        return File.createTempFile(prefix, suffix, f);
    }

    /**
     * Creates data in the feed path with the given timestamp.
     *
     * @param feedName
     * @param cluster
     * @param time
     * @param inputFile
     * @throws FalconException
     * @throws ParseException
     * @throws IOException
     */
    public void createData(String feedName, String cluster, String time,
                           String inputFile) throws FalconException, ParseException, IOException {
        String feedPath = getFeedPathForTS(cluster, feedName, time);
        fs.mkdirs(new Path(feedPath));
        fs.copyFromLocalFile(new Path(getAbsolutePath(inputFile)), new Path(feedPath));
    }

    public void deleteData(String feedName, String cluster) throws FalconException, ParseException, IOException {
        Entity existingEntity = configStore.get(EntityType.FEED, feedName);
        if (existingEntity == null) {
            throw new FalconException("Feed Not Found  " + feedName);
        }
        Feed feed = (Feed) existingEntity;
        Storage rawStorage = FeedHelper.createStorage(cluster, feed);
        String feedPathTemplate = rawStorage.getUriTemplate(LocationType.DATA);

        Path feedBasePath = FeedHelper.getFeedBasePath(feedPathTemplate);
        fs.delete(feedBasePath, true);
    }

    protected String getFeedPathForTS(String cluster, String feedName,
                                      String timeStamp) throws FalconException, ParseException {
        Entity existingEntity = configStore.get(EntityType.FEED, feedName);
        if (existingEntity == null) {
            throw new FalconException("Feed Not Found  " + feedName);
        }
        Feed feed = (Feed) existingEntity;
        Storage rawStorage = FeedHelper.createStorage(cluster, feed);
        String feedPathTemplate = rawStorage.getUriTemplate(LocationType.DATA);
        Properties properties = ExpressionHelper.getTimeVariables(ExpressionHelper.FORMATTER.get().parse(timeStamp),
                TimeZone.getTimeZone("UTC"));
        String feedPath = ExpressionHelper.substitute(feedPathTemplate, properties);
        return feedPath;
    }


    public String getAbsolutePath(String fileName) {
        return this.getClass().getResource("/" + fileName).getPath();
    }

    public void createDir(String path) throws IOException {
        fs.mkdirs(new Path(path));
    }

    /**
     * Wait for a condition, expressed via a {@link Predicate} to become true.
     *
     * @param timeout   maximum time in milliseconds to wait for the predicate to become true.
     * @param predicate predicate waiting on.
     * @return the waited time.
     */
    protected long waitFor(int timeout, Predicate predicate) {
        long started = System.currentTimeMillis();
        long mustEnd = System.currentTimeMillis() + timeout;
        long lastEcho = 0;
        try {
            long waiting = mustEnd - System.currentTimeMillis();
            LOG.info("Waiting up to [{}] msec", waiting);
            while (!(predicate.evaluate()) && System.currentTimeMillis() < mustEnd) {
                if ((System.currentTimeMillis() - lastEcho) > 5000) {
                    waiting = mustEnd - System.currentTimeMillis();
                    LOG.info("Waiting up to [{}] msec", waiting);
                    lastEcho = System.currentTimeMillis();
                }
                Thread.sleep(7000);
            }
            if (!predicate.evaluate()) {
                LOG.info("Waiting timed out after [{}] msec", timeout);
            }
            return System.currentTimeMillis() - started;
        } catch (Exception ex) {
            throw new RuntimeException(ex);
        }
    }

    protected long waitForStatus(final String entityType, final String entityName, final String instanceTime,
                                 final InstancesResult.WorkflowStatus instanceStatus) {
        return waitFor(WAIT_TIME, new Predicate() {
            public boolean evaluate() throws Exception {
                InstancesResult.WorkflowStatus status = falconUnitClient.getInstanceStatus(entityType,
                        entityName, instanceTime);
                return instanceStatus.equals(status);
            }
        });
    }

    public void assertStatus(APIResult apiResult) {
        Assert.assertEquals(APIResult.Status.SUCCEEDED, apiResult.getStatus());
    }

    public InstancesResult.WorkflowStatus getRetentionStatus(String feedName, String cluster) throws FalconException {
        Feed feedEntity = EntityUtil.getEntity(EntityType.FEED, feedName);

        Frequency feedFrequency = feedEntity.getFrequency();
        Frequency defaultFrequency = new Frequency("hours(24)");
        long endTimeInMillis = System.currentTimeMillis() + 30000;
        String endTime = DateUtil.getDateFormatFromTime(endTimeInMillis);
        long startTimeInMillis;
        if (DateUtil.getFrequencyInMillis(feedFrequency) < DateUtil.getFrequencyInMillis(defaultFrequency)) {
            startTimeInMillis = endTimeInMillis - (6 * DateUtil.HOUR_IN_MILLIS);
        } else {
            startTimeInMillis = endTimeInMillis - (24 * DateUtil.HOUR_IN_MILLIS);
        }
        String startTime = DateUtil.getDateFormatFromTime(startTimeInMillis);
        List<LifeCycle> lifecycles = new ArrayList<>();
        lifecycles.add(LifeCycle.EVICTION);
        InstancesResult result = falconUnitClient.getStatusOfInstances("feed", feedName, startTime, endTime, cluster,
                lifecycles, null, "status", "asc", 0, 1, null, null);
        if (result.getInstances() != null && result.getInstances().length > 0) {
            return result.getInstances()[0].getStatus();
        }
        return null;
    }

}<|MERGE_RESOLUTION|>--- conflicted
+++ resolved
@@ -245,13 +245,9 @@
         return falconUnitClient.updateExtensionJob(jobName, configPath, doAsUser);
     }
 
-<<<<<<< HEAD
     APIResult deleteExtensionJob(String jobName, String doAsUser) {
         return falconUnitClient.deleteExtensionJob(jobName, doAsUser);
     }
-
-=======
->>>>>>> 4f42dc11
 
     public static String overlayParametersOverTemplate(String template,
                                                        Map<String, String> overlay) throws IOException {
