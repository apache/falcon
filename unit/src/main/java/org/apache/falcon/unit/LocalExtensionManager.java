--- conflicted
+++ resolved
@@ -39,14 +39,9 @@
 /**
  * A proxy implementation of the extension operations in local mode.
  */
-<<<<<<< HEAD
 public class LocalExtensionManager extends AbstractExtensionManager {
     LocalExtensionManager() {
-    }
-=======
-class LocalExtensionManager extends AbstractExtensionManager {
-    LocalExtensionManager() {}
->>>>>>> 86086653
+    }   
 
     APIResult submitExtensionJob(String extensionName, String jobName, InputStream configStream,
                                  SortedMap<EntityType, List<Entity>> entityMap) throws FalconException, IOException {
