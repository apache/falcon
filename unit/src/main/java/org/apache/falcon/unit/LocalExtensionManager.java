/**
 * Licensed to the Apache Software Foundation (ASF) under one
 * or more contributor license agreements.  See the NOTICE file
 * distributed with this work for additional information
 * regarding copyright ownership.  The ASF licenses this file
 * to you under the Apache License, Version 2.0 (the
 * "License"); you may not use this file except in compliance
 * with the License.  You may obtain a copy of the License at
 *
 *     http://www.apache.org/licenses/LICENSE-2.0
 *
 * Unless required by applicable law or agreed to in writing, software
 * distributed under the License is distributed on an "AS IS" BASIS,
 * WITHOUT WARRANTIES OR CONDITIONS OF ANY KIND, either express or implied.
 * See the License for the specific language governing permissions and
 * limitations under the License.
 */

package org.apache.falcon.unit;

import org.apache.commons.io.IOUtils;
import org.apache.falcon.FalconException;
import org.apache.falcon.entity.v0.Entity;
import org.apache.falcon.entity.v0.EntityType;
import org.apache.falcon.extensions.store.ExtensionStore;
import org.apache.falcon.resource.APIResult;
import org.apache.falcon.resource.AbstractExtensionManager;
import org.apache.falcon.security.CurrentUser;

import java.io.IOException;
import java.io.InputStream;
import java.util.ArrayList;
import java.util.List;
import java.util.Map;
import java.util.SortedMap;

/**
 * A proxy implementation of the extension operations in local mode.
 */
public class LocalExtensionManager extends AbstractExtensionManager {
    public LocalExtensionManager() {}

    public APIResult submitExtensionJob(String extensionName, String jobName, InputStream config,
                                        SortedMap<EntityType, List<Entity>> entityMap)
        throws FalconException, IOException {

        for(Map.Entry<EntityType, List<Entity>> entry : entityMap.entrySet()){
            for(Entity entity : entry.getValue()){
                submitInternal(entity, "falconUser");
            }
        }
        return new APIResult(APIResult.Status.SUCCEEDED, "Extension job submitted successfully" + jobName);
    }

    public APIResult submitAndSchedulableExtensionJob(String extensionName, String jobName, InputStream configStream,
                                                      SortedMap<EntityType, List<Entity>> entityMap)
        throws FalconException, IOException {
        List<String> feedNames = new ArrayList<>();
        List<String> processNames = new ArrayList<>();
        for(Map.Entry<EntityType, List<Entity>> entry : entityMap.entrySet()){
            for(Entity entity : entry.getValue()){
                submitInternal(entity, "falconUser");
            }
        }

        for(Map.Entry<EntityType, List<Entity>> entry : entityMap.entrySet()){
            for(Entity entity : entry.getValue()){
                scheduleInternal(entry.getKey().name(), entity.getName(), null, null);
            }
        }
        byte[] configBytes = null;
        if (configStream != null) {
            configBytes = IOUtils.toByteArray(configStream);
        }
        for(Map.Entry<EntityType, List<Entity>> entry : entityMap.entrySet()){
            for(final Entity entity : entry.getValue()){
                if (entity.getEntityType().equals(EntityType.FEED)){
                    feedNames.add(entity.getName());
                }else{
                    processNames.add(entity.getName());
                }
            }
        }
        ExtensionStore.getMetaStore().storeExtensionJob(jobName, extensionName, feedNames, processNames, configBytes);

        return new APIResult(APIResult.Status.SUCCEEDED, "Extension job submitted successfully" + jobName);
    }


    public APIResult registerExtensionMetadata(String extensionName, String packagePath , String description) {
        return super.registerExtensionMetadata(extensionName, packagePath, description, CurrentUser.getUser());
    }

    public APIResult unRegisterExtension(String extensionName) {
        return super.deleteExtensionMetadata(extensionName);
    }

    public APIResult getExtensionJobDetails(String jobName){
        return super.getExtensionJobDetail(jobName);
    }

<<<<<<< HEAD
    public APIResult disableExtension(String extensionName) {
        return new APIResult(APIResult.Status.SUCCEEDED, super.disableExtension(extensionName, CurrentUser.getUser()));
    }

    public APIResult enableExtension(String extensionName) {
        return new APIResult(APIResult.Status.SUCCEEDED, super.disableExtension(extensionName, CurrentUser.getUser()));
    }
=======
    public APIResult getExtensionDetails(String extensionName){
        return super.getExtensionJobDetail(extensionName);
    }

    public APIResult getExtensions(){
        return super.getExtensions();
    }

>>>>>>> 3f1e0479
}<|MERGE_RESOLUTION|>--- conflicted
+++ resolved
@@ -99,7 +99,6 @@
         return super.getExtensionJobDetail(jobName);
     }
 
-<<<<<<< HEAD
     public APIResult disableExtension(String extensionName) {
         return new APIResult(APIResult.Status.SUCCEEDED, super.disableExtension(extensionName, CurrentUser.getUser()));
     }
@@ -107,7 +106,7 @@
     public APIResult enableExtension(String extensionName) {
         return new APIResult(APIResult.Status.SUCCEEDED, super.disableExtension(extensionName, CurrentUser.getUser()));
     }
-=======
+
     public APIResult getExtensionDetails(String extensionName){
         return super.getExtensionJobDetail(extensionName);
     }
@@ -116,5 +115,4 @@
         return super.getExtensions();
     }
 
->>>>>>> 3f1e0479
 }