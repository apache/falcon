/**
 * Licensed to the Apache Software Foundation (ASF) under one
 * or more contributor license agreements.  See the NOTICE file
 * distributed with this work for additional information
 * regarding copyright ownership.  The ASF licenses this file
 * to you under the Apache License, Version 2.0 (the
 * "License"); you may not use this file except in compliance
 * with the License.  You may obtain a copy of the License at
 *
 *     http://www.apache.org/licenses/LICENSE-2.0
 *
 * Unless required by applicable law or agreed to in writing, software
 * distributed under the License is distributed on an "AS IS" BASIS,
 * WITHOUT WARRANTIES OR CONDITIONS OF ANY KIND, either express or implied.
 * See the License for the specific language governing permissions and
 * limitations under the License.
 */
package org.apache.falcon.unit;

import org.apache.commons.lang.StringUtils;
import org.apache.falcon.ExtensionHandler;
import org.apache.falcon.FalconException;
import org.apache.falcon.LifeCycle;
import org.apache.falcon.client.AbstractFalconClient;
import org.apache.falcon.client.FalconCLIException;
import org.apache.falcon.entity.EntityUtil;
import org.apache.falcon.entity.store.ConfigurationStore;
import org.apache.falcon.entity.v0.Entity;
import org.apache.falcon.entity.v0.EntityType;
import org.apache.falcon.entity.v0.SchemaHelper;
import org.apache.falcon.entity.v0.feed.Feed;
import org.apache.falcon.entity.v0.process.Cluster;
import org.apache.falcon.entity.v0.process.Process;
import org.apache.falcon.entity.v0.process.Validity;
import org.apache.falcon.extensions.store.ExtensionStore;
import org.apache.falcon.resource.APIResult;
import org.apache.falcon.resource.EntityList;
import org.apache.falcon.resource.EntitySummaryResult;
import org.apache.falcon.resource.ExtensionJobList;
import org.apache.falcon.resource.FeedInstanceResult;
import org.apache.falcon.resource.FeedLookupResult;
import org.apache.falcon.resource.InstanceDependencyResult;
import org.apache.falcon.resource.InstancesResult;
import org.apache.falcon.resource.InstancesSummaryResult;
import org.apache.falcon.resource.LineageGraphResult;
import org.apache.falcon.resource.SchedulableEntityInstanceResult;
import org.apache.falcon.resource.TriageResult;
import org.apache.falcon.resource.admin.AdminResource;
import org.apache.falcon.util.DateUtil;
import org.apache.falcon.workflow.WorkflowEngineFactory;
import org.apache.falcon.workflow.engine.AbstractWorkflowEngine;
import org.apache.hadoop.security.authorize.AuthorizationException;
import org.json.simple.JSONValue;
import org.slf4j.Logger;
import org.slf4j.LoggerFactory;

import java.io.IOException;
import java.io.InputStream;
import java.io.UnsupportedEncodingException;
import java.net.URISyntaxException;
import java.util.TreeMap;
import java.util.ArrayList;
import java.util.Properties;
import java.util.List;
import java.util.Map;
import java.util.Date;
import java.util.LinkedHashMap;
import java.util.TimeZone;
import java.util.SortedMap;

/**
 * Client for Falcon Unit.
 */
public class FalconUnitClient extends AbstractFalconClient {

    private static final Logger LOG = LoggerFactory.getLogger(FalconUnitClient.class);
    protected static final int XML_DEBUG_LEN = 10 * 1024;

    private static final String DEFAULT_ORDER_BY = "status";
    private static final String DEFAULT_SORTED_ORDER = "asc";

    private ConfigurationStore configStore;
    private AbstractWorkflowEngine workflowEngine;
    private LocalSchedulableEntityManager localSchedulableEntityManager;
    private LocalInstanceManager localInstanceManager;
    private LocalExtensionManager localExtensionManager;


    FalconUnitClient() throws FalconException {
        configStore = ConfigurationStore.get();
        workflowEngine = WorkflowEngineFactory.getWorkflowEngine();
        localSchedulableEntityManager = new LocalSchedulableEntityManager();
        localInstanceManager = new LocalInstanceManager();
        localExtensionManager = new LocalExtensionManager();
    }

    public ConfigurationStore getConfigStore() {
        return this.configStore;
    }


    /**
     * Submit a new entity. Entities can be of type feed, process or data end
     * points. Entity definitions are validated structurally against schema and
     * subsequently for other rules before they are admitted into the system
     *
     * @param type     entity type
     * @param filePath path for the definition of entity
     * @return boolean
     */
    @Override
    public APIResult submit(String type, String filePath, String doAsUser) {

        try {
            return localSchedulableEntityManager.submit(type, filePath, doAsUser);
        } catch (FalconException | IOException e) {
            throw new FalconCLIException("FAILED", e);
        }
    }

    /**
     * Schedules submitted entity.
     *
     * @param entityType entity Type
     * @param entityName entity name
     * @param cluster    cluster on which it has to be scheduled
     * @return
     */
    @Override
    public APIResult schedule(EntityType entityType, String entityName, String cluster,
                              Boolean skipDryRun, String doAsUser, String properties) {
        try {
            return localSchedulableEntityManager.schedule(entityType, entityName, skipDryRun, properties);
        } catch (FalconException | AuthorizationException e) {
            throw new FalconCLIException(e);
        }
    }

    @Override
    public APIResult delete(EntityType entityType, String entityName, String colo) {
        return localSchedulableEntityManager.delete(entityType, entityName, colo);
    }

    @Override
    public APIResult validate(String entityType, String filePath, Boolean skipDryRun,
                              String doAsUser) {
        try {
            return localSchedulableEntityManager.validate(entityType, filePath, skipDryRun, doAsUser);
        } catch (FalconException e) {
            throw new FalconCLIException(e);
        }
    }

    @Override
    public APIResult update(String entityType, String entityName, String filePath,
                            Boolean skipDryRun, String doAsUser) {
        try {
            return localSchedulableEntityManager.update(entityType, entityName, filePath,
                    skipDryRun, "local", doAsUser);
        } catch (FalconException e) {
            throw new FalconCLIException(e);
        }
    }

    @Override
    public Entity getDefinition(String entityType, String entityName, String doAsUser) {
        String entity = localSchedulableEntityManager.getEntityDefinition(entityType, entityName);
        return Entity.fromString(EntityType.getEnum(entityType), entity);
    }

    //SUSPEND CHECKSTYLE CHECK ParameterNumberCheck
    @Override
    public InstancesResult getStatusOfInstances(String type, String entity, String start, String end, String colo,
                                                List<LifeCycle> lifeCycles, String filterBy, String orderBy,
                                                String sortOrder, Integer offset, Integer numResults, String doAsUser,
                                                Boolean allAttempts) {
        if (orderBy == null) {
            orderBy = DEFAULT_ORDER_BY;
        }
        if (sortOrder == null) {
            sortOrder = DEFAULT_SORTED_ORDER;
        }
        if (offset == null) {
            offset = 0;
        }
        if (numResults == null) {
            numResults = 1;
        }
        return localInstanceManager.getStatusOfInstances(type, entity, start, end, colo, lifeCycles, filterBy, orderBy,
                sortOrder, offset, numResults, allAttempts);

    }

    /**
     * Schedules an submitted process entity immediately.
     *
     * @param entityName   entity name
     * @param startTime    start time for process while scheduling
     * @param numInstances numInstances of process to be scheduled
     * @param cluster      cluster on which process to be scheduled
     * @return boolean
     */
    public APIResult schedule(EntityType entityType, String entityName, String startTime, int numInstances,
                              String cluster, Boolean skipDryRun, String properties) {
        try {
            FalconUnitHelper.checkSchedulableEntity(entityType.toString());
            Entity entity = EntityUtil.getEntity(entityType, entityName);
            boolean clusterPresent = checkAndUpdateCluster(entity, entityType, cluster);
            if (!clusterPresent) {
                LOG.warn("Cluster is not registered with this entity " + entityName);
                return new APIResult(APIResult.Status.FAILED, entity + "Cluster is not registered with this entity "
                        + entityName);
            }
            if (StringUtils.isNotEmpty(startTime) && entityType == EntityType.PROCESS) {
                updateStartAndEndTime((Process) entity, startTime, numInstances, cluster);
            }
            workflowEngine.schedule(entity, skipDryRun, EntityUtil.getPropertyMap(properties));
            LOG.info(entityName + " is scheduled successfully");
            return new APIResult(APIResult.Status.SUCCEEDED, entity + "(" + "PROCESS" + ") scheduled successfully");
        } catch (FalconException e) {
            throw new FalconCLIException("FAILED", e);
        }
    }

    /**
     * Instance status for a given nominalTime.
     *
     * @param entityType  entity type
     * @param entityName  entity name
     * @param nominalTime nominal time of process
     * @return InstancesResult.WorkflowStatus
     */
    public InstancesResult.WorkflowStatus getInstanceStatus(String entityType, String entityName,
                                                            String nominalTime) throws Exception {
        Date startTime = SchemaHelper.parseDateUTC(nominalTime);
        Date endTimeDate = DateUtil.getNextMinute(startTime);
        String endTime = DateUtil.getDateFormatFromTime(endTimeDate.getTime());
        InstancesResult instancesResult = getStatusOfInstances(entityType, entityName, nominalTime, endTime, null,
                null, null, null, null, null, null, null, null);
        if (instancesResult.getInstances() != null && instancesResult.getInstances().length > 0
                && instancesResult.getInstances()[0] != null) {
            LOG.info("Instance status is " + instancesResult.getInstances()[0].getStatus());
            return instancesResult.getInstances()[0].getStatus();
        }
        return null;
    }

    @Override
    public APIResult suspend(EntityType entityType, String entityName, String colo, String doAsUser) {
        return localSchedulableEntityManager.suspend(entityType.name(), entityName, colo);
    }

    @Override
    public APIResult resume(EntityType entityType, String entityName, String colo, String doAsUser) {
        return localSchedulableEntityManager.resume(entityType.name(), entityName, colo);
    }

    @Override
    public APIResult getStatus(EntityType entityType, String entityName, String colo, String doAsUser,
                               boolean showScheduler) {
        return localSchedulableEntityManager.getStatus(entityType.name(), entityName, colo, showScheduler);
    }

    @Override
    public APIResult submitAndSchedule(String entityType, String filePath, Boolean skipDryRun, String doAsUser,
                                       String properties) {
        try {
            return localSchedulableEntityManager.submitAndSchedule(entityType, filePath, skipDryRun, doAsUser,
                    properties);
        } catch (FalconException | IOException e) {
            throw new FalconCLIException(e);
        }
    }

    @Override
    public APIResult registerExtension(String extensionName, String packagePath, String description, String doAsUser) {
        return localExtensionManager.registerExtensionMetadata(extensionName, packagePath, description);
    }

    @Override
<<<<<<< HEAD
    public APIResult unregisterExtension(String extensionName, String doAsUser) {
        return localExtensionManager.unRegisterExtension(extensionName);
=======
    public APIResult unregisterExtension(String extensionName) {
        try {
            return localExtensionManager.unRegisterExtension(extensionName);
        } catch (FalconException e) {
            throw new FalconCLIException("Failed in unRegistering the extension"+ e.getMessage());
        }
>>>>>>> 21f0b697
    }

    @Override
    public APIResult enableExtension(String extensionName, String doAsUser) {
        return localExtensionManager.enableExtension(extensionName);
    }

    @Override
    public APIResult disableExtension(String extensionName, String doAsUser) {
        return localExtensionManager.disableExtension(extensionName);
    }

    @Override
    public APIResult submitExtensionJob(String extensionName, String jobName, String configPath, String doAsUser) {

        InputStream configStream = getServletInputStream(configPath);
        try {
            SortedMap<EntityType, List<Entity>> entityMap = getEntityTypeListMap(extensionName, jobName, configStream);
            return localExtensionManager.submitExtensionJob(extensionName, jobName, configStream, entityMap);
        } catch (FalconException | IOException e) {
            throw new FalconCLIException("Failed in submitting extension job " + jobName);
        }
    }

    private SortedMap<EntityType, List<Entity>> getEntityTypeListMap(String extensionName, String jobName,
                                                                     InputStream configStream) {
        List<Entity> entities = getEntities(extensionName, jobName, configStream);
        List<Entity> feeds = new ArrayList<>();
        List<Entity> processes = new ArrayList<>();
        for (Entity entity : entities) {
            if (EntityType.FEED.equals(entity.getEntityType())) {
                feeds.add(entity);
            } else if (EntityType.PROCESS.equals(entity.getEntityType())) {
                processes.add(entity);
            }
        }
        SortedMap<EntityType, List<Entity>> entityMap = new TreeMap<>();
        entityMap.put(EntityType.PROCESS, processes);
        entityMap.put(EntityType.FEED, feeds);
        return entityMap;
    }

    private List<Entity> getEntities(String extensionName, String jobName, InputStream configStream) {
        String packagePath = ExtensionStore.getMetaStore().getDetail(extensionName).getLocation();
        List<Entity> entities;
        try {
            entities = ExtensionHandler.loadAndPrepare(extensionName, jobName, configStream,
                    packagePath);
        } catch (FalconException | IOException | URISyntaxException e) {
            throw new FalconCLIException("Failed in generating entities" + jobName);
        }
        return entities;
    }

    @Override
    public APIResult scheduleExtensionJob(String jobName, String coloExpr, String doAsUser) {
        try {
            return localExtensionManager.scheduleExtensionJob(jobName, coloExpr, doAsUser);
        } catch (FalconException | IOException e) {
            throw new FalconCLIException("Failed to delete the extension job:" + coloExpr);
        }
    }

    @Override
    public APIResult submitAndScheduleExtensionJob(String extensionName, String jobName, String configPath,
                                                   String doAsUser) {
        InputStream configStream = getServletInputStream(configPath);
        try {
            SortedMap<EntityType, List<Entity>> entityMap = getEntityTypeListMap(extensionName, jobName, configStream);
            return localExtensionManager.submitAndSchedulableExtensionJob(extensionName, jobName, configStream,
                    entityMap);
        } catch (FalconException | IOException e) {
            throw new FalconCLIException("Failed in submitting extension job " + jobName);
        }
    }

    @Override
    public APIResult updateExtensionJob(String jobName, String configPath, String doAsUser) {
        InputStream configStream = getServletInputStream(configPath);
        try {
            String extensionName = ExtensionStore.getMetaStore().getExtensionJobDetails(jobName).getExtensionName();
            SortedMap<EntityType, List<Entity>> entityMap = getEntityTypeListMap(extensionName, jobName, configStream);
            return localExtensionManager.updateExtensionJob(extensionName, jobName, configStream,
                    entityMap);
        } catch (FalconException | IOException e) {
            throw new FalconCLIException("Failed in updating the extension job:" + jobName);
        }
    }

    @Override
    public APIResult deleteExtensionJob(String jobName, String doAsUser) {
        try {
            return localExtensionManager.deleteExtensionJob(jobName);
        } catch (FalconException | IOException e) {
            throw new FalconCLIException("Failed to delete the extension job:" + jobName);
        }
    }

    @Override
    public APIResult suspendExtensionJob(String jobName, String coloExpr, String doAsUser) {
        try {
            return localExtensionManager.suspendExtensionJob(jobName, coloExpr, doAsUser);
        } catch (FalconException e) {
            throw new FalconCLIException("Failed in suspending the extension job:" + jobName);
        }
    }

    @Override
    public APIResult resumeExtensionJob(String jobName, String coloExpr, String doAsUser) {
        try {
            return localExtensionManager.resumeExtensionJob(jobName, coloExpr, doAsUser);
        } catch (FalconException e) {
            throw new FalconCLIException("Failed in resuming the extension job:" + jobName);
        }
    }

    @Override
    public APIResult getExtensionJobDetails(final String jobName, final String doAsUser) {
        return localExtensionManager.getExtensionJobDetails(jobName);
    }

    @Override
    public APIResult getExtensionDetail(String extensionName, String doAsUser) {
        return localExtensionManager.getExtensionDetails(extensionName);
    }

    @Override
    public APIResult enumerateExtensions(String doAsUser) {
        return localExtensionManager.getExtensions();
    }

    @Override
    public ExtensionJobList getExtensionJobs(String extensionName, String sortOrder, String doAsUser) {
        return localExtensionManager.getExtensionJobs(extensionName, sortOrder, doAsUser);
    }

    @Override
    public EntityList getEntityList(String entityType, String fields, String nameSubsequence, String tagKeywords,
                                    String filterBy, String filterTags, String orderBy, String sortOrder,
                                    Integer offset, Integer numResults, String doAsUser) {
        return localSchedulableEntityManager.getEntityList(fields, nameSubsequence, tagKeywords, entityType, filterTags,
                filterBy, orderBy, sortOrder, offset, numResults, doAsUser);
    }

    @Override
    public EntitySummaryResult getEntitySummary(String entityType, String cluster, String start, String end,
                                                String fields, String filterBy, String filterTags, String orderBy,
                                                String sortOrder, Integer offset, Integer numResults,
                                                Integer numInstances, String doAsUser) {
        return localSchedulableEntityManager.getEntitySummary(entityType, cluster, start, end, fields, filterBy,
                filterTags, orderBy, sortOrder, offset, numResults, numInstances, doAsUser);
    }

    @Override
    public APIResult touch(String entityType, String entityName, String colo, Boolean skipDryRun,
                           String doAsUser) {
        return localSchedulableEntityManager.touch(entityType, entityName, colo, skipDryRun);
    }

    public InstancesResult killInstances(String type, String entity, String start, String end, String colo,
                                         String clusters, String sourceClusters, List<LifeCycle> lifeCycles,
                                         String doAsUser) throws UnsupportedEncodingException {
        Properties props = getProperties(clusters, sourceClusters);
        return localInstanceManager.killInstance(props, type, entity, start, end, colo, lifeCycles);
    }

    public InstancesResult suspendInstances(String type, String entity, String start, String end, String colo,
                                            String clusters, String sourceClusters, List<LifeCycle> lifeCycles,
                                            String doAsUser) throws UnsupportedEncodingException {
        Properties props = getProperties(clusters, sourceClusters);
        return localInstanceManager.suspendInstance(props, type, entity, start, end, colo, lifeCycles);
    }

    public InstancesResult resumeInstances(String type, String entity, String start, String end, String colo,
                                           String clusters, String sourceClusters, List<LifeCycle> lifeCycles,
                                           String doAsUser) throws UnsupportedEncodingException {
        Properties props = getProperties(clusters, sourceClusters);
        return localInstanceManager.resumeInstance(props, type, entity, start, end, colo, lifeCycles);
    }

    public InstancesResult rerunInstances(String type, String entity, String start, String end, String filePath,
                                          String colo, String clusters, String sourceClusters,
                                          List<LifeCycle> lifeCycles, Boolean isForced, String doAsUser) throws
            IOException {
        Properties props = getProperties(clusters, sourceClusters);
        return localInstanceManager.reRunInstance(type, entity, start, end, props, colo, lifeCycles, isForced);
    }

    public InstancesSummaryResult getSummaryOfInstances(String type, String entity, String start, String end,
                                                        String colo, List<LifeCycle> lifeCycles, String filterBy,
                                                        String orderBy, String sortOrder, String doAsUser) {
        if (StringUtils.isBlank(orderBy)) {
            orderBy = DEFAULT_ORDER_BY;
        }
        if (StringUtils.isBlank(sortOrder)) {
            sortOrder = DEFAULT_SORTED_ORDER;
        }
        return localInstanceManager.getSummary(type, entity, start, end, colo, lifeCycles, filterBy, orderBy,
                sortOrder);
    }

    public FeedInstanceResult getFeedListing(String type, String entity, String start, String end, String colo,
                                             String doAsUser) {
        return localInstanceManager.getListing(type, entity, start, end, colo);
    }

    public InstancesResult getLogsOfInstances(String type, String entity, String start, String end, String colo,
                                              String runId, List<LifeCycle> lifeCycles, String filterBy,
                                              String orderBy, String sortOrder, Integer offset, Integer numResults,
                                              String doAsUser) {
        return localInstanceManager.getLogs(type, entity, start, end, colo, runId, lifeCycles, filterBy, orderBy,
                sortOrder, offset, numResults);
    }

    public InstancesResult getParamsOfInstance(String type, String entity, String start, String colo,
                                               List<LifeCycle> lifeCycles, String doAsUser) throws
            UnsupportedEncodingException {
        return localInstanceManager.getInstanceParams(type, entity, start, colo, lifeCycles);
    }
    //RESUME CHECKSTYLE CHECK ParameterNumberCheck

    public InstanceDependencyResult getInstanceDependencies(String entityType, String entityName, String instanceTime,
                                                            String colo) {
        return localInstanceManager.getInstanceDependencies(entityType, entityName, instanceTime, colo);
    }

    @Override
    public String getVersion(String doAsUser) {
        AdminResource resource = new AdminResource();
        AdminResource.PropertyList propertyList = resource.getVersion();
        Map<String, String> version = new LinkedHashMap<>();
        List<String> list = new ArrayList<>();
        for (AdminResource.Property property : propertyList.properties) {
            Map<String, String> map = new LinkedHashMap<>();
            map.put("key", property.key);
            map.put("value", property.value);
            list.add(JSONValue.toJSONString(map));
        }
        version.put("properties", list.toString());
        return version.toString();
    }

    @Override
    public SchedulableEntityInstanceResult getFeedSlaMissPendingAlerts(String entityType, String entityName,
                                                                       String start, String end, String colo) {
        return null;
    }

    @Override
    public FeedLookupResult reverseLookUp(String entityType, String path, String doAs) {
        return null;
    }

    @Override
    public EntityList getDependency(String entityType, String entityName, String doAs) {
        return null;
    }

    @Override
    public TriageResult triage(String name, String entityName, String start, String colo) {
        return null;
    }
    // SUSPEND CHECKSTYLE CHECK ParameterNumberCheck
    @Override
    public InstancesResult getRunningInstances(String type, String entity, String colo, List<LifeCycle> lifeCycles,
                                               String filterBy, String orderBy, String sortOrder,
                                               Integer offset, Integer numResults, String doAsUser) {
        return null;
    }
    // RESUME CHECKSTYLE CHECK ParameterNumberCheck
    @Override
    public FeedInstanceResult getFeedInstanceListing(String type, String entity, String start, String end,
                                                     String colo, String doAsUser) {
        return null;
    }

    @Override
    public int getStatus(String doAsUser) {
        return 200;
    }

    @Override
    public String getThreadDump(String doAs) {
        return "";
    }

    @Override
    public LineageGraphResult getEntityLineageGraph(String pipeline, String doAs) {
        return null;
    }

    @Override
    public String getDimensionList(String dimensionType, String cluster, String doAs) {
        return null;
    }

    @Override
    public String getReplicationMetricsDimensionList(String schedEntityType, String schedEntityName,
                                                     Integer numResults, String doAs) {
        return null;
    }

    @Override
    public String getDimensionRelations(String dimensionType, String dimensionName, String doAs) {
        return null;
    }

    @Override
    public String getVertex(String id, String doAs) {
        return null;
    }

    @Override
    public String getVertices(String key, String value, String doAs) {
        return null;
    }

    @Override
    public String getVertexEdges(String id, String direction, String doAs) {
        return null;
    }

    @Override
    public String getEdge(String id, String doAs) {
        return null;
    }

    private boolean checkAndUpdateCluster(Entity entity, EntityType entityType, String cluster) {
        if (entityType == EntityType.FEED) {
            return checkAndUpdateFeedClusters(entity, cluster);
        } else if (entityType == EntityType.PROCESS) {
            return checkAndUpdateProcessClusters(entity, cluster);
        } else {
            throw new IllegalArgumentException("entity type {} is not supported " + entityType);
        }
    }

    private boolean checkAndUpdateProcessClusters(Entity entity, String cluster) {
        Process processEntity = (Process) entity;
        List<Cluster> clusters = processEntity.getClusters().getClusters();
        List<Cluster> newClusters = new ArrayList<>();
        if (clusters != null) {
            for (Cluster processCluster : clusters) {
                if (processCluster.getName().equalsIgnoreCase(cluster)) {
                    newClusters.add(processCluster);
                }
            }
        }
        if (newClusters.isEmpty()) {
            LOG.warn("Cluster is not registered with this entity " + entity.getName());
            return false;
        }
        processEntity.getClusters().getClusters().removeAll(clusters);
        processEntity.getClusters().getClusters().addAll(newClusters);
        return true;
    }

    private boolean checkAndUpdateFeedClusters(Entity entity, String cluster) {
        Feed feedEntity = (Feed) entity;
        List<org.apache.falcon.entity.v0.feed.Cluster> clusters = feedEntity.getClusters().getClusters();
        List<org.apache.falcon.entity.v0.feed.Cluster> newClusters = new ArrayList<>();
        if (clusters != null) {
            for (org.apache.falcon.entity.v0.feed.Cluster feedClusters : clusters) {
                if (feedClusters.getName().equalsIgnoreCase(cluster)) {
                    newClusters.add(feedClusters);
                }
            }
        }
        if (newClusters.isEmpty()) {
            LOG.warn("Cluster is not registered with this entity " + entity.getName());
            return false;
        }
        feedEntity.getClusters().getClusters().removeAll(clusters);
        feedEntity.getClusters().getClusters().addAll(newClusters);
        return true;
    }

    private void updateStartAndEndTime(Process processEntity, String startTimeStr, int numInstances, String cluster) {
        List<Cluster> clusters = processEntity.getClusters().getClusters();
        if (clusters != null) {
            for (Cluster processCluster : clusters) {
                if (processCluster.getName().equalsIgnoreCase(cluster)) {
                    Validity validity = new Validity();
                    Date startTime = SchemaHelper.parseDateUTC(startTimeStr);
                    validity.setStart(startTime);
                    Date endTime = EntityUtil.getNextInstanceTime(startTime, processEntity.getFrequency(),
                            TimeZone.getTimeZone("UTC"), numInstances);
                    validity.setEnd(endTime);
                    processCluster.setValidity(validity);
                }
            }
        }
    }

    private Properties getProperties(String clusters, String sourceClusters) {
        Properties props = new Properties();
        if (StringUtils.isNotEmpty(clusters)) {
            props.setProperty(FALCON_INSTANCE_ACTION_CLUSTERS, clusters);
        }
        if (StringUtils.isNotEmpty(sourceClusters)) {
            props.setProperty(FALCON_INSTANCE_SOURCE_CLUSTERS, sourceClusters);
        }
        return props;
    }
}<|MERGE_RESOLUTION|>--- conflicted
+++ resolved
@@ -278,17 +278,12 @@
     }
 
     @Override
-<<<<<<< HEAD
-    public APIResult unregisterExtension(String extensionName, String doAsUser) {
-        return localExtensionManager.unRegisterExtension(extensionName);
-=======
     public APIResult unregisterExtension(String extensionName) {
         try {
             return localExtensionManager.unRegisterExtension(extensionName);
         } catch (FalconException e) {
             throw new FalconCLIException("Failed in unRegistering the extension"+ e.getMessage());
         }
->>>>>>> 21f0b697
     }
 
     @Override
