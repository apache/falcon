--- conflicted
+++ resolved
@@ -98,7 +98,6 @@
 
         <hadoop.profile>1</hadoop.profile>
         <hadoop.version>1.1.2</hadoop.version>
-<<<<<<< HEAD
         <slf4j.version>1.6.1</slf4j.version>
         <oozie.version>4.0.0</oozie.version>
         <falcon.oozie.version>${oozie.version}-falcon</falcon.oozie.version>
@@ -106,12 +105,6 @@
         <hadoop-distcp.version>0.3</hadoop-distcp.version>
         <hive.version>0.11.0</hive.version>
         <hcatalog.version>0.11.0</hcatalog.version>
-=======
-        <slf4j.version>1.2</slf4j.version>
-        <oozie.version>3.2.2</oozie.version>
-        <activemq.version>5.4.3</activemq.version>
-        <hadoop-distcp.version>0.3</hadoop-distcp.version>
->>>>>>> f1db98b3
         <jetty.version>6.1.26</jetty.version>
         <internal.maven.repo>file:///tmp/falcontemprepo</internal.maven.repo>
         <skipCheck>false</skipCheck>
@@ -773,7 +766,6 @@
             </dependency>
 
             <dependency>
-<<<<<<< HEAD
                 <groupId>org.apache.hive</groupId>
                 <artifactId>hive-metastore</artifactId>
                 <version>${hive.version}</version>
@@ -841,8 +833,6 @@
             </dependency>
 
             <dependency>
-=======
->>>>>>> f1db98b3
                 <groupId>net.sourceforge.findbugs</groupId>
                 <artifactId>annotations</artifactId>
                 <version>1.3.2</version>
