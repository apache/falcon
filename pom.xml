<?xml version="1.0" encoding="UTF-8"?>
<!--
   Licensed to the Apache Software Foundation (ASF) under one or more
   contributor license agreements.  See the NOTICE file distributed with
   this work for additional information regarding copyright ownership.
   The ASF licenses this file to You under the Apache License, Version 2.0
   (the "License"); you may not use this file except in compliance with
   the License.  You may obtain a copy of the License at

       http://www.apache.org/licenses/LICENSE-2.0

   Unless required by applicable law or agreed to in writing, software
   distributed under the License is distributed on an "AS IS" BASIS,
   WITHOUT WARRANTIES OR CONDITIONS OF ANY KIND, either express or implied.
   See the License for the specific language governing permissions and
   limitations under the License.
  -->
<project xmlns="http://maven.apache.org/POM/4.0.0" xmlns:xsi="http://www.w3.org/2001/XMLSchema-instance"
         xsi:schemaLocation="http://maven.apache.org/POM/4.0.0 http://maven.apache.org/maven-v4_0_0.xsd">
    <parent>
        <groupId>org.apache</groupId>
        <artifactId>apache</artifactId>
        <version>17</version>
    </parent>

    <modelVersion>4.0.0</modelVersion>
    <groupId>org.apache.falcon</groupId>
    <artifactId>falcon-main</artifactId>
    <version>0.10-SNAPSHOT</version>
    <description>Data Management and Processing Platform over Hadoop</description>
    <name>Apache Falcon</name>
    <packaging>pom</packaging>
    <url>http://falcon.apache.org/</url>

    <licenses>
        <license>
            <name>The Apache Software License, Version 2.0</name>
            <url>http://www.apache.org/licenses/LICENSE-2.0.txt</url>
        </license>
    </licenses>

    <organization>
        <name>Apache Software Foundation</name>
        <url>http://www.apache.org</url>
    </organization>

    <issueManagement>
        <system>JIRA</system>
        <url>https://issues.apache.org/jira/browse/FALCON</url>
    </issueManagement>

    <ciManagement>
        <system>Jenkins</system>
        <url>https://builds.apache.org/job/falcon</url>
    </ciManagement>

    <inceptionYear>2013</inceptionYear>

    <mailingLists>
        <mailingList>
            <name>falcon-user</name>
            <subscribe>user-subscribe@falcon.apache.org</subscribe>
            <unsubscribe>user-unsubscribe@falcon.apache.org</unsubscribe>
            <post>user@falcon.apache.org</post>
            <archive>http://mail-archives.apache.org/mod_mbox/falcon-user/</archive>
        </mailingList>
        <mailingList>
            <name>falcon-dev</name>
            <subscribe>dev-subscribe@falcon.apache.org</subscribe>
            <unsubscribe>dev-unsubscribe@falcon.apache.org</unsubscribe>
            <post>dev@falcon.apache.org</post>
            <archive>http://mail-archives.apache.org/mod_mbox/falcon-dev/</archive>
        </mailingList>
        <mailingList>
            <name>falcon-commits</name>
            <subscribe>commits-subscribe@falcon.apache.org</subscribe>
            <unsubscribe>commits-unsubscribe@falcon.apache.org</unsubscribe>
            <post>commits@falcon.apache.org</post>
            <archive>http://mail-archives.apache.org/mod_mbox/falcon-commits/</archive>
        </mailingList>
    </mailingLists>

    <scm>
        <connection>scm:git:https://git-wip-us.apache.org/repos/asf/falcon.git</connection>
        <developerConnection>scm:git:https://git-wip-us.apache.org/repos/asf/falcon.git</developerConnection>
        <url>https://git-wip-us.apache.org/repos/asf/falcon.git</url>
    </scm>

    <properties>
        <!-- platform encoding override -->
        <project.build.sourceEncoding>UTF-8</project.build.sourceEncoding>
        <project.reporting.outputEncoding>UTF-8</project.reporting.outputEncoding>

        <include.prism>true</include.prism>
        <hadoop.version>2.6.2</hadoop.version>
        <slf4j.version>1.7.5</slf4j.version>
        <oozie.version>4.2.0</oozie.version>
        <oozie.buildversion>${oozie.version}-falcon</oozie.buildversion>
        <oozie.forcebuild>false</oozie.forcebuild>
        <activemq.version>5.12.0</activemq.version>
        <tinkerpop.version>2.6.0</tinkerpop.version>
        <titan.version>0.5.4</titan.version>
        <hbase.version>1.1.5</hbase.version>
        <hive.version>0.13.1</hive.version>
        <spark.version>1.6.1</spark.version>
        <jetty.version>6.1.26</jetty.version>
        <jersey.version>1.9</jersey.version>
        <quartz.version>2.2.1</quartz.version>
        <joda.version>2.8.2</joda.version>
        <mockito.version>1.9.5</mockito.version>
        <openjpa.version>2.4.0</openjpa.version>
        <javax-validation.version>1.0.0.GA</javax-validation.version>
        <derby.version>10.11.1.1</derby.version>
        <commons-dbcp.version>1.4</commons-dbcp.version>
        <mysql.version>5.1.36</mysql.version>
        <postgres.version>9.1-901-1.jdbc4</postgres.version>
        <internal.maven.repo>file:///tmp/falcontemprepo</internal.maven.repo>
        <excluded.test.groups>exhaustive</excluded.test.groups>
    </properties>

    <profiles>
        <profile>
<<<<<<< HEAD
            <id>bdb-plugin-only</id>
            <activation>
                <activeByDefault>false</activeByDefault>
                <property>
                    <name>bdb-plugin-only</name>
                </property>
            </activation>
            <dependencyManagement>
                <dependencies>
                   <dependency>
                        <groupId>com.thinkaurelius.titan</groupId>
                        <artifactId>titan-berkeleyje</artifactId>
                        <version>0.5.4</version>
                        <exclusions>
                            <exclusion>
                               <groupId>com.sleepycat</groupId>
                                <artifactId>je</artifactId>
                            </exclusion>
                        </exclusions>
                    </dependency>
                    <!--
                     - optional=true gets je-5.0.73.jar into war classpath
                     - without making it part of WEB-INF/lib
                     - Version hardcoded to 5.0.73 with sleepycat licence
                     -->
                    <dependency>
                        <groupId>com.sleepycat</groupId>
                        <artifactId>je</artifactId>
                        <version>5.0.73</version>
                        <optional>true</optional>
                    </dependency>
                </dependencies>
            </dependencyManagement>
        </profile>
        <profile>
            <id>bdb-backend</id>
            <activation>
                <activeByDefault>false</activeByDefault>
               <property>
                    <name>!bdb-plugin-only</name>
                </property>
            </activation>
            <dependencyManagement>
               <dependencies>
                    <dependency>
                        <groupId>com.thinkaurelius.titan</groupId>
                        <artifactId>titan-berkeleyje</artifactId>
                        <version>0.5.4</version>
                    </dependency>
                </dependencies>
           </dependencyManagement>
        </profile>
        <profile>
=======
>>>>>>> e7ab8361
            <id>test-patch</id>
            <build>
                <plugins>
                    <plugin>
                        <groupId>org.apache.rat</groupId>
                        <artifactId>apache-rat-plugin</artifactId>
                        <configuration>
                            <useDefaultExcludes>true</useDefaultExcludes>
                            <useMavenDefaultExcludes>true</useMavenDefaultExcludes>
                            <useIdeaDefaultExcludes>true</useIdeaDefaultExcludes>
                            <useEclipseDefaultExcludes>true</useEclipseDefaultExcludes>
                            <excludeSubProjects>true</excludeSubProjects>
                            <excludes>
                                <exclude>*.txt</exclude>
                                <exclude>**/*.txt</exclude>
                                <exclude>**/*.svg</exclude>
                                <exclude>*.md</exclude>
                                <exclude>**/*.md</exclude>
                                <exclude>.git/**</exclude>
                                <exclude>**/.idea/**</exclude>
                                <exclude>**/*.twiki</exclude>
                                <exclude>**/*.iml</exclude>
                                <exclude>**/target/**</exclude>
                                <exclude>**/activemq-data/**</exclude>
                                <exclude>**/build/**</exclude>
                                <exclude>**/*.patch</exclude>
                                <exclude>derby.log</exclude>
                                <exclude>**/logs/**</exclude>
                                <exclude>**/.classpath</exclude>
                                <exclude>**/.project</exclude>
                                <exclude>**/.settings/**</exclude>
                                <exclude>**/test-output/**</exclude>
                                <exclude>**/data.txt</exclude>
                                <exclude>**/maven-eclipse.xml</exclude>
                                <exclude>**/.externalToolBuilders/**</exclude>
                                <exclude>html5-ui/**</exclude>
                                <exclude>**/metastore_db/**</exclude>
                                <exclude>**/db1.log</exclude>
                                <exclude>**/db1.properties</exclude>
                                <exclude>**/db1.script</exclude>
                                <exclude>**/credential_provider.jceks</exclude>
                                <exclude>**/*.json</exclude>
                            </excludes>
                        </configuration>
                        <executions>
                            <execution>
                                <id>rat-check</id>
                                <goals>
                                    <goal>check</goal>
                                </goals>
                                <phase>verify</phase>
                            </execution>
                        </executions>
                    </plugin>

                    <plugin>
                        <groupId>org.apache.maven.plugins</groupId>
                        <artifactId>maven-checkstyle-plugin</artifactId>
                        <executions>
                            <execution>
                                <id>checkstyle-check</id>
                                <goals>
                                    <goal>check</goal>
                                </goals>
                                <phase>verify</phase>
                                <configuration>
                                    <consoleOutput>true</consoleOutput>
                                    <includeTestSourceDirectory>true</includeTestSourceDirectory>
                                    <configLocation>src/build/checkstyle.xml</configLocation>
                                    <headerLocation>src/build/checkstyle-java-header.txt</headerLocation>
                                    <suppressionsLocation>src/build/checkstyle-suppressions.xml</suppressionsLocation>
                                    <failOnViolation>true</failOnViolation>
                                </configuration>
                            </execution>
                        </executions>
                    </plugin>

                    <plugin>
                        <groupId>org.codehaus.mojo</groupId>
                        <artifactId>findbugs-maven-plugin</artifactId>
                        <configuration>
                            <!--debug>true</debug -->
                            <xmlOutput>true</xmlOutput>
                            <excludeFilterFile>src/build/findbugs-exclude.xml</excludeFilterFile>
                            <failOnError>true</failOnError>
                        </configuration>
                        <executions>
                            <execution>
                                <id>findbugs-check</id>
                                <goals>
                                    <goal>check</goal>
                                </goals>
                                <phase>verify</phase>
                            </execution>
                        </executions>
                    </plugin>
                    <!-- Source code metrics: mvn javancss:report or mvn site -->
                    <plugin>
                        <groupId>org.codehaus.mojo</groupId>
                        <artifactId>javancss-maven-plugin</artifactId>
                    </plugin>
                </plugins>
            </build>
            <properties>
                <excluded.test.groups/>
            </properties>
        </profile>
        <profile>
            <id>hivedr</id>
            <build>
                <plugins>
                    <plugin>
                        <groupId>org.apache.maven.plugins</groupId>
                        <artifactId>maven-enforcer-plugin</artifactId>
                        <version>1.3.1</version>
                        <executions>
                            <execution>
                                <id>enforce-property</id>
                                <goals>
                                    <goal>enforce</goal>
                                </goals>
                                <configuration>
                                    <rules>
                                        <requireProperty>
                                            <property>hive.version</property>
                                            <regex>^(1.2.*)</regex>
                                            <regexMessage>HiveDR only supports hive version >= 1.2.0</regexMessage>
                                        </requireProperty>
                                        <requireProperty>
                                            <property>oozie.version</property>
                                            <regex>^(4.2.*)</regex>
                                            <regexMessage>HiveDR only supports oozie version >= 4.2.0</regexMessage>
                                        </requireProperty>
                                    </rules>
                                    <fail>true</fail>
                                </configuration>
                            </execution>
                        </executions>
                    </plugin>
                </plugins>
            </build>
            <modules>
                <module>addons/hivedr</module>
            </modules>
        </profile>

        <profile>
            <id>hdfs-snapshot-mirroring</id>
            <build>
                <plugins>
                    <plugin>
                        <groupId>org.apache.maven.plugins</groupId>
                        <artifactId>maven-enforcer-plugin</artifactId>
                        <version>1.3.1</version>
                        <executions>
                            <execution>
                                <id>enforce-property</id>
                                <goals>
                                    <goal>enforce</goal>
                                </goals>
                                <configuration>
                                    <rules>
                                        <requireProperty>
                                            <property>hadoop.version</property>
                                            <regex>^(2.7.*)</regex>
                                            <regexMessage>HDFS Snapshot replication only works with hadoop version >=
                                                2.7.0
                                            </regexMessage>
                                        </requireProperty>
                                    </rules>
                                    <fail>true</fail>
                                </configuration>
                            </execution>
                        </executions>
                    </plugin>
                </plugins>
            </build>
            <modules>
                <module>addons/hdfs-snapshot-mirroring</module>
            </modules>
        </profile>

        <profile>
            <id>adf</id>
            <modules>
                <module>addons/adf</module>
            </modules>
        </profile>
    </profiles>

    <modules>
        <module>falcon-ui</module>
        <module>build-tools</module>
        <module>client</module>
        <module>cli</module>
        <module>metrics</module>
        <module>titan</module>
        <module>common</module>
        <module>test-util</module>
        <module>hadoop-dependencies</module>
        <module>test-tools</module>
        <module>messaging</module>
        <module>oozie-el-extensions</module>
        <module>oozie</module>
        <module>scheduler</module>
        <module>acquisition</module>
        <module>replication</module>
        <module>retention</module>
        <module>archival</module>
        <module>rerun</module>
        <module>extensions</module>
        <module>prism</module>
        <module>unit</module>
        <module>lifecycle</module>
        <module>examples</module>
        <module>webapp</module>
        <module>docs</module>
        <module>distro</module>
    </modules>

    <repositories>
        <repository>
            <id>central</id>
            <url>http://repo1.maven.org/maven2</url>
            <snapshots>
                <enabled>false</enabled>
            </snapshots>
        </repository>
        <repository>
            <id>im</id>
            <url>https://raw.github.com/InMobi/mvn-repo/master/releases</url>
            <snapshots>
                <enabled>false</enabled>
            </snapshots>
        </repository>
        <repository>
            <id>hortonworks.repo</id>
            <url>http://repo.hortonworks.com/content/repositories/releases</url>
            <name>Hortonworks Repo</name>
            <snapshots>
                <enabled>false</enabled>
            </snapshots>
        </repository>
        <repository>
            <id>apache.snapshots.repo</id>
            <url>https://repository.apache.org/content/groups/snapshots</url>
            <name>Apache Snapshots Repository</name>
            <snapshots>
                <enabled>true</enabled>
            </snapshots>
        </repository>
        <repository>
            <id>default</id>
            <url>https://repository.apache.org/content/groups/public/</url>
        </repository>
        <repository>
            <id>java.net-Public</id>
            <name>Maven Java Net Snapshots and Releases</name>
            <url>https://maven.java.net/content/groups/public/</url>
        </repository>
        <repository>
            <id>repository.jboss.org-public</id>
            <name>JBoss repository</name>
            <url>https://repository.jboss.org/nexus/content/groups/public</url>
        </repository>
        <repository>
            <id>cdh.repo</id>
            <url>https://repository.cloudera.com/artifactory/cloudera-repos/</url>
            <name>Cloudera Repository</name>
            <snapshots>
                <enabled>false</enabled>
            </snapshots>
        </repository>
    </repositories>

    <dependencyManagement>
        <dependencies>
            <dependency>
                <groupId>org.apache.hadoop</groupId>
                <artifactId>hadoop-client</artifactId>
                <version>${hadoop.version}</version>
                <scope>provided</scope>
                <exclusions>
                    <exclusion>
                        <groupId>com.sun.jersey</groupId>
                        <artifactId>jersey-server</artifactId>
                    </exclusion>
                    <exclusion>
                        <groupId>com.sun.jersey</groupId>
                        <artifactId>jersey-core</artifactId>
                    </exclusion>
                    <exclusion>
                        <groupId>com.sun.jersey</groupId>
                        <artifactId>jersey-json</artifactId>
                    </exclusion>
                    <exclusion>
                        <groupId>org.glassfish</groupId>
                        <artifactId>javax.servlet</artifactId>
                    </exclusion>
                    <exclusion>
                        <groupId>org.apache.hadoop</groupId>
                        <artifactId>hadoop-annotations</artifactId>
                    </exclusion>
                </exclusions>
            </dependency>
            <dependency>
                <groupId>org.apache.hadoop</groupId>
                <artifactId>hadoop-hdfs</artifactId>
                <version>${hadoop.version}</version>
                <scope>provided</scope>
                <exclusions>
                    <exclusion>
                        <groupId>org.apache.hadoop</groupId>
                        <artifactId>hadoop-annotations</artifactId>
                    </exclusion>
                </exclusions>
            </dependency>

            <dependency>
                <groupId>org.apache.hadoop</groupId>
                <artifactId>hadoop-common</artifactId>
                <version>${hadoop.version}</version>
                <scope>provided</scope>
                <exclusions>
                    <exclusion>
                        <groupId>org.apache.hadoop</groupId>
                        <artifactId>hadoop-annotations</artifactId>
                    </exclusion>
                </exclusions>
            </dependency>

            <dependency>
                <groupId>org.apache.hadoop</groupId>
                <artifactId>hadoop-mapreduce-client-common</artifactId>
                <version>${hadoop.version}</version>
                <scope>provided</scope>
                <exclusions>
                    <exclusion>
                        <groupId>org.apache.hadoop</groupId>
                        <artifactId>hadoop-annotations</artifactId>
                    </exclusion>
                </exclusions>
            </dependency>

            <dependency>
                <groupId>org.apache.hadoop</groupId>
                <artifactId>hadoop-hdfs</artifactId>
                <version>${hadoop.version}</version>
                <classifier>tests</classifier>
                <scope>test</scope>
            </dependency>

            <dependency>
                <groupId>org.apache.hadoop</groupId>
                <artifactId>hadoop-common</artifactId>
                <version>${hadoop.version}</version>
                <classifier>tests</classifier>
                <scope>test</scope>
            </dependency>

            <dependency>
                <groupId>org.apache.hadoop</groupId>
                <artifactId>hadoop-yarn-server-resourcemanager</artifactId>
                <version>${hadoop.version}</version>
                <scope>provided</scope>
            </dependency>
            <dependency>
                <groupId>org.apache.hadoop</groupId>
                <artifactId>hadoop-yarn-server-nodemanager</artifactId>
                <version>${hadoop.version}</version>
                <scope>provided</scope>
            </dependency>

            <dependency>
                <groupId>org.apache.hadoop</groupId>
                <artifactId>hadoop-auth</artifactId>
                <version>${hadoop.version}</version>
                <scope>provided</scope>
                <exclusions>
                    <exclusion>
                        <groupId>org.apache.hadoop</groupId>
                        <artifactId>hadoop-annotations</artifactId>
                    </exclusion>
                </exclusions>
            </dependency>

            <dependency>
                <groupId>org.apache.hadoop</groupId>
                <artifactId>hadoop-distcp</artifactId>
                <version>${hadoop.version}</version>
                <scope>provided</scope>
            </dependency>

            <dependency>
                <groupId>org.apache.hadoop</groupId>
                <artifactId>hadoop-mapreduce-client-core</artifactId>
                <version>${hadoop.version}</version>
                <scope>provided</scope>
            </dependency>

            <dependency>
                <groupId>org.apache.hadoop</groupId>
                <artifactId>hadoop-aws</artifactId>
                <version>${hadoop.version}</version>
                <scope>provided</scope>
            </dependency>

            <dependency>
                <groupId>org.slf4j</groupId>
                <artifactId>slf4j-log4j12</artifactId>
                <version>${slf4j.version}</version>
            </dependency>

            <dependency>
                <groupId>org.apache.commons</groupId>
                <artifactId>commons-lang3</artifactId>
                <version>3.4</version>
            </dependency>

            <dependency>
                <groupId>log4j</groupId>
                <artifactId>log4j</artifactId>
                <version>1.2.17</version>
                <scope>compile</scope>
                <exclusions>
                    <exclusion>
                        <groupId>com.sun.jdmk</groupId>
                        <artifactId>jmxtools</artifactId>
                    </exclusion>
                    <exclusion>
                        <groupId>com.sun.jmx</groupId>
                        <artifactId>jmxri</artifactId>
                    </exclusion>
                    <exclusion>
                        <groupId>javax.mail</groupId>
                        <artifactId>mail</artifactId>
                    </exclusion>
                    <exclusion>
                        <groupId>javax.jms</groupId>
                        <artifactId>jmx</artifactId>
                    </exclusion>
                    <exclusion>
                        <groupId>javax.jms</groupId>
                        <artifactId>jms</artifactId>
                    </exclusion>
                </exclusions>
            </dependency>

            <dependency>
                <groupId>org.easymock</groupId>
                <artifactId>easymock</artifactId>
                <version>2.4</version>
                <scope>test</scope>
            </dependency>

            <dependency>
                <groupId>org.codehaus.jackson</groupId>
                <artifactId>jackson-core-asl</artifactId>
                <version>1.9.2</version>
            </dependency>

            <dependency>
                <groupId>org.codehaus.jackson</groupId>
                <artifactId>jackson-mapper-asl</artifactId>
                <version>1.9.2</version>
            </dependency>

            <dependency>
                <groupId>commons-cli</groupId>
                <artifactId>commons-cli</artifactId>
                <version>1.2</version>
            </dependency>

            <dependency>
                <groupId>commons-codec</groupId>
                <artifactId>commons-codec</artifactId>
                <version>1.8</version>
            </dependency>

            <dependency>
                <groupId>commons-io</groupId>
                <artifactId>commons-io</artifactId>
                <version>2.4</version>
            </dependency>

            <dependency>
                <groupId>com.sun.jersey</groupId>
                <artifactId>jersey-client</artifactId>
                <version>${jersey.version}</version>
                <scope>provided</scope>
            </dependency>

            <dependency>
                <groupId>com.sun.jersey</groupId>
                <artifactId>jersey-json</artifactId>
                <version>${jersey.version}</version>
                <scope>provided</scope>
            </dependency>

            <dependency>
                <groupId>com.sun.jersey</groupId>
                <artifactId>jersey-server</artifactId>
                <version>${jersey.version}</version>
                <scope>provided</scope>
            </dependency>

            <dependency>
                <groupId>com.sun.jersey</groupId>
                <artifactId>jersey-core</artifactId>
                <version>${jersey.version}</version>
                <scope>provided</scope>
            </dependency>

            <dependency>
                <groupId>commons-beanutils</groupId>
                <artifactId>commons-beanutils</artifactId>
                <version>1.8.3</version>
            </dependency>

            <dependency>
                <groupId>org.apache.falcon</groupId>
                <artifactId>falcon-client</artifactId>
                <version>${project.version}</version>
            </dependency>

            <dependency>
                <groupId>org.apache.falcon</groupId>
                <artifactId>falcon-titan</artifactId>
                <version>${project.version}</version>
            </dependency>

            <!-- Graph DB -->

            <dependency>
                <groupId>com.thinkaurelius.titan</groupId>
                <artifactId>titan-core</artifactId>
                <version>${titan.version}</version>
                <exclusions>
                    <!-- rexster does not work with servlet-api -->
                    <exclusion>
                        <groupId>com.tinkerpop.rexster</groupId>
                        <artifactId>rexster-core</artifactId>
                    </exclusion>
                    <exclusion>
                        <groupId>com.tinkerpop.rexster</groupId>
                        <artifactId>rexster-server</artifactId>
                    </exclusion>
                    <!-- asm 4.0 does not work with jersey asm 3.1 -->
                    <exclusion>
                        <groupId>com.tinkerpop</groupId>
                        <artifactId>frames</artifactId>
                    </exclusion>
                    <exclusion>
                        <groupId>com.esotericsoftware.reflectasm</groupId>
                        <artifactId>reflectasm</artifactId>
                    </exclusion>
                    <exclusion>
                        <groupId>org.ow2.asm</groupId>
                        <artifactId>asm</artifactId>
                    </exclusion>
                    <exclusion> <!-- GPL license imported from ganglia -->
                        <groupId>org.acplt</groupId>
                        <artifactId>oncrpc</artifactId>
                    </exclusion>
                </exclusions>
            </dependency>

            <dependency>
                <groupId>com.thinkaurelius.titan</groupId>
                <artifactId>titan-es</artifactId>
                <version>${titan.version}</version>
            </dependency>

            <dependency>
                <groupId>com.vividsolutions</groupId>
                <artifactId>jts</artifactId>
                <version>1.13</version>
            </dependency>

            <dependency>
                <groupId>org.apache.falcon</groupId>
                <artifactId>falcon-hadoop-dependencies</artifactId>
                <version>${project.version}</version>
            </dependency>

            <dependency>
                <groupId>org.apache.falcon</groupId>
                <artifactId>falcon-metrics</artifactId>
                <version>${project.version}</version>
            </dependency>

            <dependency>
                <groupId>org.apache.falcon</groupId>
                <artifactId>falcon-extensions</artifactId>
                <version>${project.version}</version>
            </dependency>

            <dependency>
                <groupId>javax.xml.bind</groupId>
                <artifactId>jaxb-api</artifactId>
                <version>2.1</version>
                <scope>compile</scope>
            </dependency>

            <dependency>
                <groupId>commons-net</groupId>
                <artifactId>commons-net</artifactId>
                <version>3.1</version>
            </dependency>

            <dependency>
                <groupId>org.testng</groupId>
                <artifactId>testng</artifactId>
                <version>6.1.1</version>
                <scope>test</scope>
            </dependency>

            <dependency>
                <groupId>org.slf4j</groupId>
                <artifactId>slf4j-api</artifactId>
                <version>${slf4j.version}</version>
            </dependency>

            <dependency>
                <groupId>org.codehaus.jettison</groupId>
                <artifactId>jettison</artifactId>
                <scope>provided</scope>
                <version>1.3</version>
            </dependency>

            <dependency>
                <groupId>org.springframework</groupId>
                <artifactId>spring-jms</artifactId>
                <version>3.0.3.RELEASE</version>
            </dependency>

            <dependency>
                <groupId>org.springframework</groupId>
                <artifactId>spring-beans</artifactId>
                <version>3.0.3.RELEASE</version>
            </dependency>

            <dependency>
                <groupId>javax.jms</groupId>
                <artifactId>jms</artifactId>
                <version>1.1</version>
            </dependency>

            <dependency>
                <groupId>org.mockito</groupId>
                <artifactId>mockito-all</artifactId>
                <version>${mockito.version}</version>
                <scope>provided</scope>
            </dependency>

            <dependency>
                <groupId>org.aspectj</groupId>
                <artifactId>aspectjrt</artifactId>
                <version>1.8.6</version>
            </dependency>

            <dependency>
                <groupId>org.aspectj</groupId>
                <artifactId>aspectjweaver</artifactId>
                <version>1.8.6</version>
            </dependency>

            <dependency>
                <groupId>org.aspectj</groupId>
                <artifactId>aspectjtools</artifactId>
                <version>1.8.6</version>
            </dependency>

            <dependency>
                <groupId>com.googlecode.json-simple</groupId>
                <artifactId>json-simple</artifactId>
                <version>1.1.1</version>
                <exclusions>
                    <exclusion>
                        <groupId>junit</groupId>
                        <artifactId>junit</artifactId>
                    </exclusion>
                </exclusions>
            </dependency>

            <dependency>
                <groupId>org.mortbay.jetty</groupId>
                <artifactId>jetty</artifactId>
                <version>${jetty.version}</version>
                <scope>compile</scope>
            </dependency>

            <dependency>
                <groupId>org.mortbay.jetty</groupId>
                <artifactId>jetty-plus</artifactId>
                <version>${jetty.version}</version>
                <scope>compile</scope>
            </dependency>

            <dependency>
                <groupId>org.apache.activemq</groupId>
                <artifactId>activemq-all</artifactId>
                <version>${activemq.version}</version>
                <exclusions>
                    <exclusion>
                        <groupId>org.apache.activemq</groupId>
                        <artifactId>activemq-pool</artifactId>
                    </exclusion>
                    <exclusion>
                        <groupId>org.apache.activemq</groupId>
                        <artifactId>activemq-openwire-legacy</artifactId>
                    </exclusion>
                    <exclusion>
                        <groupId>org.apache.activemq</groupId>
                        <artifactId>activemq-camel</artifactId>
                    </exclusion>
                    <exclusion>
                        <groupId>org.apache.activemq</groupId>
                        <artifactId>activemq-jaas</artifactId>
                    </exclusion>
                    <exclusion>
                        <groupId>org.apache.activemq</groupId>
                        <artifactId>activemq-broker</artifactId>
                    </exclusion>
                    <exclusion>
                        <groupId>org.apache.activemq</groupId>
                        <artifactId>activemq-console</artifactId>
                    </exclusion>
                    <exclusion>
                        <groupId>org.apache.activemq</groupId>
                        <artifactId>activemq-shiro</artifactId>
                    </exclusion>
                    <exclusion>
                        <groupId>org.apache.activemq</groupId>
                        <artifactId>activemq-spring</artifactId>
                    </exclusion>
                    <exclusion>
                        <groupId>org.apache.activemq</groupId>
                        <artifactId>activemq-jms-pool</artifactId>
                    </exclusion>
                    <exclusion>
                        <groupId>org.apache.activemq</groupId>
                        <artifactId>activemq-amqp</artifactId>
                    </exclusion>
                    <exclusion>
                        <groupId>org.apache.activemq</groupId>
                        <artifactId>activemq-mqtt</artifactId>
                    </exclusion>
                    <exclusion>
                        <groupId>org.apache.activemq</groupId>
                        <artifactId>activemq-stomp</artifactId>
                    </exclusion>
                    <exclusion>
                        <groupId>org.apache.activemq</groupId>
                        <artifactId>activemq-leveldb-store</artifactId>
                    </exclusion>
                    <exclusion>
                        <groupId>org.fusesource.hawtbuf</groupId>
                        <artifactId>hawtbuf</artifactId>
                    </exclusion>
                </exclusions>
            </dependency>

            <dependency>
                <groupId>org.apache.oozie</groupId>
                <artifactId>oozie-client</artifactId>
                <version>${oozie.buildversion}</version>
                <exclusions>
                    <exclusion>
                        <groupId>org.apache.hadoop</groupId>
                        <artifactId>hadoop-auth</artifactId>
                    </exclusion>
                    <exclusion>
                        <groupId>org.apache.activemq</groupId>
                        <artifactId>activemq-client</artifactId>
                    </exclusion>
                    <exclusion>
                        <groupId>org.slf4j</groupId>
                        <artifactId>slf4j-simple</artifactId>
                    </exclusion>
                    <exclusion>
                        <groupId>com.googlecode.json-simple</groupId>
                        <artifactId>json-simple</artifactId>
                    </exclusion>
                    <exclusion>
                        <groupId>org.codehaus.jackson</groupId>
                        <artifactId>jackson-core-asl</artifactId>
                    </exclusion>
                    <exclusion>
                        <groupId>org.codehaus.jackson</groupId>
                        <artifactId>jackson-mapper-asl</artifactId>
                    </exclusion>
                    <exclusion>
                        <groupId>commons-cli</groupId>
                        <artifactId>commons-cli</artifactId>
                    </exclusion>
                </exclusions>
            </dependency>

            <dependency>
                <groupId>org.apache.oozie</groupId>
                <artifactId>oozie-core</artifactId>
                <version>${oozie.buildversion}</version>
                <exclusions>
                    <exclusion>
                        <groupId>org.apache.hadoop</groupId>
                        <artifactId>hadoop-auth</artifactId>
                    </exclusion>
                    <exclusion>
                        <groupId>org.apache.oozie</groupId>
                        <artifactId>oozie-sharelib-hcatalog</artifactId>
                    </exclusion>
                    <exclusion>
                        <groupId>commons-logging</groupId>
                        <artifactId>commons-logging</artifactId>
                    </exclusion>
                    <exclusion>
                        <groupId>log4j</groupId>
                        <artifactId>log4j</artifactId>
                    </exclusion>
                    <exclusion>
                        <groupId>org.slf4j</groupId>
                        <artifactId>slf4j-api</artifactId>
                    </exclusion>
                    <exclusion>
                        <groupId>org.slf4j</groupId>
                        <artifactId>slf4j-log4j12</artifactId>
                    </exclusion>
                    <exclusion>
                        <groupId>org.mortbay.jetty</groupId>
                        <artifactId>jetty</artifactId>
                    </exclusion>
                </exclusions>
            </dependency>

            <dependency>
                <groupId>commons-el</groupId>
                <artifactId>commons-el</artifactId>
                <version>1.0</version>
            </dependency>

            <dependency>
                <groupId>javax.servlet.jsp</groupId>
                <artifactId>jsp-api</artifactId>
                <version>2.0</version>
            </dependency>

            <dependency>
                <groupId>org.apache.oozie</groupId>
                <artifactId>oozie-webapp</artifactId>
                <version>${oozie.buildversion}</version>
                <type>war</type>
            </dependency>

            <dependency>
                <groupId>org.apache.falcon</groupId>
                <artifactId>falcon-messaging</artifactId>
                <version>${project.version}</version>
            </dependency>

            <dependency>
                <groupId>org.apache.falcon</groupId>
                <artifactId>falcon-common</artifactId>
                <version>${project.version}</version>
            </dependency>

            <dependency>
                <groupId>org.apache.falcon</groupId>
                <artifactId>falcon-feed-lifecycle</artifactId>
                <version>${project.version}</version>
            </dependency>

            <dependency>
                <groupId>org.apache.falcon</groupId>
                <artifactId>falcon-process</artifactId>
                <version>${project.version}</version>
            </dependency>

            <dependency>
                <groupId>org.apache.falcon</groupId>
                <artifactId>falcon-oozie-adaptor</artifactId>
                <version>${project.version}</version>
            </dependency>

            <dependency>
                <groupId>org.apache.falcon</groupId>
                <artifactId>falcon-oozie-el-extension</artifactId>
                <version>${project.version}</version>
            </dependency>

            <dependency>
                <groupId>org.apache.falcon</groupId>
                <artifactId>falcon-feed</artifactId>
                <version>${project.version}</version>
            </dependency>

            <dependency>
                <groupId>org.apache.falcon</groupId>
                <artifactId>falcon-retention</artifactId>
                <version>${project.version}</version>
            </dependency>

            <dependency>
                <groupId>org.apache.falcon</groupId>
                <artifactId>falcon-rerun</artifactId>
                <version>${project.version}</version>
            </dependency>

            <dependency>
                <groupId>org.apache.falcon</groupId>
                <artifactId>falcon-replication</artifactId>
                <version>${project.version}</version>
            </dependency>

            <dependency>
                <groupId>org.apache.falcon</groupId>
                <artifactId>falcon-prism</artifactId>
                <version>${project.version}</version>
                <classifier>classes</classifier>
            </dependency>

            <dependency>
                <groupId>org.apache.falcon</groupId>
                <artifactId>falcon-test-util</artifactId>
                <version>${project.version}</version>
                <scope>test</scope>
            </dependency>

            <dependency>
                <groupId>org.apache.falcon</groupId>
                <artifactId>falcon-hadoop-webapp</artifactId>
                <version>${project.version}</version>
                <type>war</type>
            </dependency>

            <dependency>
                <groupId>org.apache.hive</groupId>
                <artifactId>hive-metastore</artifactId>
                <version>${hive.version}</version>
                <exclusions>
                    <exclusion> <!--Oozie already imports this-->
                        <groupId>org.apache.derby</groupId>
                        <artifactId>derby</artifactId>
                    </exclusion>
                    <exclusion> <!-- conflict with hadoop-auth -->
                        <groupId>org.apache.httpcomponents</groupId>
                        <artifactId>httpclient</artifactId>
                    </exclusion>
                </exclusions>
            </dependency>

            <dependency>
                <groupId>org.apache.hive</groupId>
                <artifactId>hive-common</artifactId>
                <version>${hive.version}</version>
                <exclusions>
                    <exclusion>
                        <groupId>org.apache.hadoop</groupId>
                        <artifactId>hadoop-client</artifactId>
                    </exclusion>
                    <exclusion> <!-- conflict with hadoop-auth -->
                        <groupId>org.apache.httpcomponents</groupId>
                        <artifactId>httpclient</artifactId>
                    </exclusion>
                </exclusions>
            </dependency>

            <!--  this is needed for embedded oozie -->
            <dependency>
                <groupId>org.apache.hive</groupId>
                <artifactId>hive-exec</artifactId>
                <version>${hive.version}</version>
                <exclusions>
                    <exclusion>
                        <groupId>org.apache.hadoop</groupId>
                        <artifactId>hadoop-hdfs</artifactId>
                    </exclusion>
                    <exclusion>
                        <groupId>com.google.protobuf</groupId>
                        <artifactId>protobuf-java</artifactId>
                    </exclusion>
                    <exclusion>
                        <groupId>org.apache.hbase</groupId>
                        <artifactId>hbase-server</artifactId>
                    </exclusion>
                    <exclusion>
                        <groupId>org.apache.hbase</groupId>
                        <artifactId>hbase-common</artifactId>
                    </exclusion>
                    <exclusion>
                        <groupId>org.apache.hbase</groupId>
                        <artifactId>hbase-client</artifactId>
                    </exclusion>
                </exclusions>
            </dependency>

            <dependency>
                <groupId>org.apache.hive.hcatalog</groupId>
                <artifactId>hive-webhcat-java-client</artifactId>
                <version>${hive.version}</version>
                <exclusions>
                    <exclusion> <!-- conflict with hadoop-auth -->
                        <groupId>org.apache.httpcomponents</groupId>
                        <artifactId>httpclient</artifactId>
                    </exclusion>
                </exclusions>
            </dependency>

            <dependency>
                <groupId>org.apache.spark</groupId>
                <artifactId>spark-core_2.10</artifactId>
                <version>${spark.version}</version>
            </dependency>

            <dependency>
                <groupId>com.github.stephenc.findbugs</groupId>
                <artifactId>findbugs-annotations</artifactId>
                <version>1.3.9-1</version>
            </dependency>

            <dependency>
                <groupId>xerces</groupId>
                <artifactId>xercesImpl</artifactId>
                <version>2.10.0</version>
            </dependency>

            <dependency>
                <groupId>org.apache.httpcomponents</groupId>
                <artifactId>httpclient</artifactId>
                <version>4.3.3</version>
            </dependency>

            <dependency>
                <groupId>org.apache.httpcomponents</groupId>
                <artifactId>httpcore</artifactId>
                <version>4.3.2</version>
            </dependency>

            <dependency>
                <groupId>com.tinkerpop.blueprints</groupId>
                <artifactId>blueprints-core</artifactId>
                <version>${tinkerpop.version}</version>
            </dependency>

            <dependency>
                <groupId>org.springframework.shell</groupId>
                <artifactId>spring-shell</artifactId>
                <version>1.1.0.RELEASE</version>
            </dependency>

            <dependency>
                <groupId>jline</groupId>
                <artifactId>jline</artifactId>
                <version>2.12</version>
            </dependency>

            <dependency>
                <groupId>commons-logging</groupId>
                <artifactId>commons-logging</artifactId>
                <version>1.1.3</version>
            </dependency>

            <dependency>
                <groupId>com.codahale.metrics</groupId>
                <artifactId>metrics-core</artifactId>
                <version>3.0.2</version>
                <exclusions>
                    <exclusion>
                        <groupId>org.acplt</groupId>
                        <artifactId>oncrpc</artifactId>
                    </exclusion>
                </exclusions>
            </dependency>

            <dependency>
                <groupId>com.codahale.metrics</groupId>
                <artifactId>metrics-graphite</artifactId>
                <version>3.0.2</version>
            </dependency>

            <dependency>
                <groupId>com.thinkaurelius.titan</groupId>
                <artifactId>titan-hbase</artifactId>
                <version>${titan.version}</version>
           </dependency>
            <dependency>
                <groupId>org.apache.hbase</groupId>
                <artifactId>hbase-client</artifactId>
                <version>${hbase.version}</version>
                <scope>provided</scope>
                <exclusions>
                    <exclusion>
                        <artifactId>avro</artifactId>
                        <groupId>org.apache.avro</groupId>
                    </exclusion>
                    <exclusion>
                        <artifactId>jruby-complete</artifactId>
                        <groupId>org.jruby</groupId>
                    </exclusion>
                    <exclusion>
                        <artifactId>asm</artifactId>
                        <groupId>asm</groupId>
                    </exclusion>
                    <exclusion>
                        <artifactId>*</artifactId>
                        <groupId>org.apache.hadoop</groupId>
                    </exclusion>
                    <exclusion>
                        <artifactId>*</artifactId>
                        <groupId>org.mortbay.jetty</groupId>
                    </exclusion>
                </exclusions>
            </dependency>
        </dependencies>
    </dependencyManagement>

    <build>
        <directory>target</directory>
        <outputDirectory>target/classes</outputDirectory>
        <finalName>${project.artifactId}-${project.version}</finalName>
        <testOutputDirectory>target/test-classes</testOutputDirectory>
        <resources>
            <resource>
                <directory>src/main/resources</directory>
                <filtering>true</filtering>
                <excludes>
                    <exclude>startup.properties</exclude>
                    <exclude>runtime.properties</exclude>
                    <exclude>log4j.xml</exclude>
                </excludes>
            </resource>
            <resource>
                <directory>src/main/resources</directory>
                <filtering>false</filtering>
                <includes>
                    <include>startup.properties</include>
                    <include>runtime.properties</include>
                    <include>log4j.xml</include>
                </includes>
            </resource>
            <resource>
                <directory>src/test/resources</directory>
                <filtering>true</filtering>
                <includes>
                    <include>client.properties</include>
                </includes>
            </resource>
            <resource>
                <directory>..</directory>
                <targetPath>META-INF</targetPath>
                <includes>
                    <include>LICENSE.txt</include>
                    <include>NOTICE.txt</include>
                </includes>
            </resource>
        </resources>
        <testResources>
            <testResource>
                <directory>src/test/resources</directory>
            </testResource>
        </testResources>

        <pluginManagement>
            <plugins>
                <plugin>
                    <groupId>org.codehaus.mojo</groupId>
                    <artifactId>buildnumber-maven-plugin</artifactId>
                    <version>1.0</version>
                </plugin>

                <plugin>
                    <groupId>org.apache.maven.plugins</groupId>
                    <artifactId>maven-compiler-plugin</artifactId>
                    <version>2.3.2</version>
                </plugin>

                <plugin>
                    <groupId>org.apache.maven.plugins</groupId>
                    <artifactId>maven-source-plugin</artifactId>
                    <version>2.2.1</version>
                </plugin>

                <plugin>
                    <groupId>org.apache.maven.plugins</groupId>
                    <artifactId>maven-javadoc-plugin</artifactId>
                    <version>2.8.1</version>
                </plugin>

                <plugin>
                    <groupId>org.apache.maven.plugins</groupId>
                    <artifactId>maven-surefire-plugin</artifactId>
                    <version>2.16</version>
                </plugin>

                <plugin>
                    <groupId>org.apache.maven.plugins</groupId>
                    <artifactId>maven-failsafe-plugin</artifactId>
                    <version>2.16</version>
                </plugin>

                <plugin>
                    <groupId>org.apache.maven.plugins</groupId>
                    <artifactId>maven-deploy-plugin</artifactId>
                    <version>2.7</version>
                </plugin>

                <plugin>
                    <groupId>org.apache.maven.plugins</groupId>
                    <artifactId>maven-war-plugin</artifactId>
                    <version>2.1.1</version>
                </plugin>

                <plugin>
                    <groupId>org.apache.rat</groupId>
                    <artifactId>apache-rat-plugin</artifactId>
                    <version>0.7</version>
                </plugin>

                <plugin>
                    <groupId>org.apache.maven.plugins</groupId>
                    <artifactId>maven-checkstyle-plugin</artifactId>
                    <version>2.9.1</version>
                </plugin>

                <plugin>
                    <groupId>org.apache.maven.plugins</groupId>
                    <artifactId>maven-site-plugin</artifactId>
                    <version>3.4</version>
                </plugin>

                <plugin>
                    <groupId>org.codehaus.mojo</groupId>
                    <artifactId>findbugs-maven-plugin</artifactId>
                    <version>3.0.3</version>
                </plugin>
                <!-- Source code metrics: mvn javancss:report or mvn site -->
                <plugin>
                    <groupId>org.codehaus.mojo</groupId>
                    <artifactId>javancss-maven-plugin</artifactId>
                    <version>2.0</version>
                </plugin>

                <plugin>
                    <groupId>org.apache.maven.plugins</groupId>
                    <artifactId>maven-dependency-plugin</artifactId>
                    <version>2.8</version>
                </plugin>
                <plugin>
                    <groupId>org.codehaus.enunciate</groupId>
                    <artifactId>maven-enunciate-plugin</artifactId>
                    <version>1.30.1</version>
                </plugin>
            </plugins>
        </pluginManagement>

        <plugins>
            <plugin>
                <groupId>org.apache.maven.plugins</groupId>
                <artifactId>maven-enforcer-plugin</artifactId>
                <version>1.3.1</version>
                <executions>
                    <execution>
                        <id>enforce-property</id>
                        <goals>
                            <goal>enforce</goal>
                        </goals>
                        <configuration>
                            <rules>
                                <requireProperty>
                                    <property>oozie.version</property>
                                    <regex>^([4-9].*)</regex>
                                    <regexMessage>Oozie version 3.* is not supported. Use a higher version of oozie
                                    </regexMessage>
                                </requireProperty>
                            </rules>
                            <fail>true</fail>
                        </configuration>
                    </execution>
                </executions>
            </plugin>
            <plugin>
                <groupId>org.codehaus.mojo</groupId>
                <artifactId>buildnumber-maven-plugin</artifactId>
                <executions>
                    <execution>
                        <phase>validate</phase>
                        <goals>
                            <goal>create</goal>
                        </goals>
                    </execution>
                </executions>
                <configuration>
                    <revisionOnScmFailure>release</revisionOnScmFailure>
                    <doCheck>false</doCheck>
                    <doUpdate>false</doUpdate>
                </configuration>
            </plugin>

            <plugin>
                <groupId>org.apache.maven.plugins</groupId>
                <artifactId>maven-compiler-plugin</artifactId>
                <configuration>
                    <source>1.7</source>
                    <target>1.7</target>
                </configuration>
            </plugin>

            <plugin>
                <groupId>org.apache.maven.plugins</groupId>
                <artifactId>maven-source-plugin</artifactId>
                <executions>
                    <execution>
                        <id>attach-sources</id>
                        <phase>site</phase>
                        <goals>
                            <goal>jar-no-fork</goal>
                        </goals>
                    </execution>
                </executions>
            </plugin>

            <plugin>
                <groupId>org.apache.maven.plugins</groupId>
                <artifactId>maven-javadoc-plugin</artifactId>
                <executions>
                    <execution>
                        <id>attach-javadocs</id>
                        <phase>site</phase>
                        <goals>
                            <goal>javadoc</goal>
                            <goal>jar</goal>
                        </goals>
                    </execution>
                </executions>
            </plugin>

            <plugin>
                <artifactId>maven-assembly-plugin</artifactId>
                <version>2.6</version>
                <configuration>
                    <descriptors>
                        <descriptor>src/main/assemblies/assembly-src.xml</descriptor>
                    </descriptors>
                    <finalName>falcon-${project.version}</finalName>
                </configuration>
            </plugin>

            <plugin>
                <groupId>org.apache.maven.plugins</groupId>
                <artifactId>maven-surefire-plugin</artifactId>
                <version>2.16</version>
                <configuration>
                    <redirectTestOutputToFile>true</redirectTestOutputToFile>
                    <forkCount>1</forkCount>
                    <reuseForks>false</reuseForks>
                    <forkMode>always</forkMode>
                    <argLine>-Djava.awt.headless=true -Djava.security.krb5.realm= -Djava.security.krb5.kdc=</argLine>
                    <excludedGroups>${excluded.test.groups}</excludedGroups>
                </configuration>
            </plugin>

            <plugin>
                <groupId>org.apache.maven.plugins</groupId>
                <artifactId>maven-failsafe-plugin</artifactId>
                <version>2.16</version>
                <configuration>
                    <redirectTestOutputToFile>true</redirectTestOutputToFile>
                    <forkMode>always</forkMode>
                    <argLine>-Djava.security.krb5.realm= -Djava.security.krb5.kdc=
                        -Dhadoop.tmp.dir=${project.build.directory}/tmp-hadoop-${user.name}
                    </argLine>
                    <excludedGroups>${excluded.test.groups}</excludedGroups>
                    <systemPropertyVariables>
                        <project.version>${project.version}</project.version>
                        <project.build.directory>${project.build.directory}</project.build.directory>
                    </systemPropertyVariables>
                </configuration>
                <executions>
                    <execution>
                        <id>integration-test</id>
                        <goals>
                            <goal>integration-test</goal>
                        </goals>
                    </execution>
                    <execution>
                        <id>verify</id>
                        <goals>
                            <goal>verify</goal>
                        </goals>
                    </execution>
                </executions>
            </plugin>

            <plugin>
                <groupId>org.apache.maven.plugins</groupId>
                <artifactId>maven-site-plugin</artifactId>
                <dependencies>
                    <dependency>
                        <groupId>org.apache.maven.doxia</groupId>
                        <artifactId>doxia-module-twiki</artifactId>
                        <version>1.6</version>
                    </dependency>
                </dependencies>
                <executions>
                    <execution>
                        <goals>
                            <goal>site</goal>
                        </goals>
                        <phase>prepare-package</phase>
                    </execution>
                </executions>
                <configuration>
                    <skip>true</skip>
                </configuration>
            </plugin>

            <plugin>
                <groupId>com.webcohesion.enunciate</groupId>
                <artifactId>enunciate-maven-plugin</artifactId>
                <version>2.1.1</version>
            </plugin>

            <plugin>
                <groupId>org.apache.maven.plugins</groupId>
                <artifactId>maven-release-plugin</artifactId>
                <version>2.4.1</version>
            </plugin>
        </plugins>
    </build>
</project><|MERGE_RESOLUTION|>--- conflicted
+++ resolved
@@ -16,7 +16,8 @@
    limitations under the License.
   -->
 <project xmlns="http://maven.apache.org/POM/4.0.0" xmlns:xsi="http://www.w3.org/2001/XMLSchema-instance"
-         xsi:schemaLocation="http://maven.apache.org/POM/4.0.0 http://maven.apache.org/maven-v4_0_0.xsd">
+    xsi:schemaLocation="http://maven.apache.org/POM/4.0.0 http://maven.apache.org/maven-v4_0_0.xsd">
+
     <parent>
         <groupId>org.apache</groupId>
         <artifactId>apache</artifactId>
@@ -120,7 +121,6 @@
 
     <profiles>
         <profile>
-<<<<<<< HEAD
             <id>bdb-plugin-only</id>
             <activation>
                 <activeByDefault>false</activeByDefault>
@@ -174,8 +174,6 @@
            </dependencyManagement>
         </profile>
         <profile>
-=======
->>>>>>> e7ab8361
             <id>test-patch</id>
             <build>
                 <plugins>
@@ -1447,8 +1445,7 @@
                                 <requireProperty>
                                     <property>oozie.version</property>
                                     <regex>^([4-9].*)</regex>
-                                    <regexMessage>Oozie version 3.* is not supported. Use a higher version of oozie
-                                    </regexMessage>
+                                    <regexMessage>Oozie version 3.* is not supported. Use a higher version of oozie</regexMessage>
                                 </requireProperty>
                             </rules>
                             <fail>true</fail>
@@ -1545,8 +1542,7 @@
                     <redirectTestOutputToFile>true</redirectTestOutputToFile>
                     <forkMode>always</forkMode>
                     <argLine>-Djava.security.krb5.realm= -Djava.security.krb5.kdc=
-                        -Dhadoop.tmp.dir=${project.build.directory}/tmp-hadoop-${user.name}
-                    </argLine>
+                        -Dhadoop.tmp.dir=${project.build.directory}/tmp-hadoop-${user.name}</argLine>
                     <excludedGroups>${excluded.test.groups}</excludedGroups>
                     <systemPropertyVariables>
                         <project.version>${project.version}</project.version>
