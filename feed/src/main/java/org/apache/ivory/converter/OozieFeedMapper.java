/*
 * Licensed to the Apache Software Foundation (ASF) under one
 * or more contributor license agreements.  See the NOTICE file
 * distributed with this work for additional information
 * regarding copyright ownership.  The ASF licenses this file
 * to you under the Apache License, Version 2.0 (the
 * "License"); you may not use this file except in compliance
 * with the License.  You may obtain a copy of the License at
 *
 *     http://www.apache.org/licenses/LICENSE-2.0
 *
 * Unless required by applicable law or agreed to in writing, software
 * distributed under the License is distributed on an "AS IS" BASIS,
 * WITHOUT WARRANTIES OR CONDITIONS OF ANY KIND, either express or implied.
 * See the License for the specific language governing permissions and
 * limitations under the License.
 */

package org.apache.ivory.converter;

import java.io.IOException;
import java.util.ArrayList;
import java.util.Arrays;
import java.util.Date;
import java.util.HashMap;
import java.util.List;
import java.util.Map;

import org.apache.hadoop.fs.Path;
import org.apache.ivory.IvoryException;
import org.apache.ivory.Tag;
import org.apache.ivory.entity.ClusterHelper;
import org.apache.ivory.entity.EntityUtil;
import org.apache.ivory.entity.FeedHelper;
import org.apache.ivory.entity.store.ConfigurationStore;
import org.apache.ivory.entity.v0.EntityType;
import org.apache.ivory.entity.v0.Frequency.TimeUnit;
import org.apache.ivory.entity.v0.SchemaHelper;
import org.apache.ivory.entity.v0.cluster.Cluster;
import org.apache.ivory.entity.v0.feed.ClusterType;
import org.apache.ivory.entity.v0.feed.Feed;
import org.apache.ivory.entity.v0.feed.LocationType;
import org.apache.ivory.entity.v0.feed.Property;
import org.apache.ivory.expression.ExpressionHelper;
import org.apache.ivory.messaging.EntityInstanceMessage.ARG;
import org.apache.ivory.messaging.EntityInstanceMessage.EntityOps;
import org.apache.ivory.oozie.coordinator.ACTION;
import org.apache.ivory.oozie.coordinator.COORDINATORAPP;
import org.apache.ivory.oozie.coordinator.SYNCDATASET;
import org.apache.ivory.oozie.coordinator.WORKFLOW;
import org.apache.ivory.oozie.workflow.WORKFLOWAPP;
import org.apache.log4j.Logger;

public class OozieFeedMapper extends AbstractOozieEntityMapper<Feed> {

    private static Logger LOG = Logger.getLogger(OozieFeedMapper.class);

    private static final int THIRTY_MINUTES = 30 * 60 * 1000;

    private static final String RETENTION_WF_TEMPLATE = "/config/workflow/retention-workflow.xml";
    private static final String REPLICATION_COORD_TEMPLATE = "/config/coordinator/replication-coordinator.xml";
    private static final String REPLICATION_WF_TEMPLATE = "/config/workflow/replication-workflow.xml";

    public OozieFeedMapper(Feed feed) {
        super(feed);
    }

    @Override
    protected List<COORDINATORAPP> getCoordinators(Cluster cluster, Path bundlePath) throws IvoryException {
        List<COORDINATORAPP> coords = new ArrayList<COORDINATORAPP>();
        COORDINATORAPP retentionCoord = getRetentionCoordinator(cluster, bundlePath);
        if (retentionCoord != null) {
            coords.add(retentionCoord);
        }
        List<COORDINATORAPP> replicationCoords = getReplicationCoordinators(cluster, bundlePath);
        coords.addAll(replicationCoords);
        return coords;
    }

    private COORDINATORAPP getRetentionCoordinator(Cluster cluster, Path bundlePath) throws IvoryException {

        Feed feed = getEntity();
        org.apache.ivory.entity.v0.feed.Cluster feedCluster = FeedHelper.getCluster(feed, cluster.getName());

        if (feedCluster.getValidity().getEnd().before(new Date())) {
            LOG.warn("Feed Retention is not applicable as Feed's end time for cluster " + cluster.getName() + " is not in the future");
            return null;
        }
        COORDINATORAPP retentionApp = new COORDINATORAPP();
        String coordName = EntityUtil.getWorkflowName(Tag.RETENTION, feed).toString();
        retentionApp.setName(coordName);
        retentionApp.setEnd(SchemaHelper.formatDateUTC(feedCluster.getValidity().getEnd()));
        retentionApp.setStart(SchemaHelper.formatDateUTC(new Date()));
        retentionApp.setTimezone(feed.getTimezone().getID());
        TimeUnit timeUnit = feed.getFrequency().getTimeUnit();
        if (timeUnit == TimeUnit.hours || timeUnit == TimeUnit.minutes) {
            retentionApp.setFrequency("${coord:hours(6)}");
        } else {
            retentionApp.setFrequency("${coord:days(1)}");
        }

        Path wfPath = getCoordPath(bundlePath, coordName);
        retentionApp.setAction(getRetentionWorkflowAction(cluster, wfPath, coordName));
        return retentionApp;
    }

    private ACTION getRetentionWorkflowAction(Cluster cluster, Path wfPath, String wfName) throws IvoryException {
        Feed feed = getEntity();
        ACTION retentionAction = new ACTION();
        WORKFLOW retentionWorkflow = new WORKFLOW();
        try {
            //
            WORKFLOWAPP retWfApp = createRetentionWorkflow(cluster);
            retWfApp.setName(wfName);
            marshal(cluster, retWfApp, wfPath);
            retentionWorkflow.setAppPath(getHDFSPath(wfPath.toString()));

            Map<String, String> props = createCoordDefaultConfiguration(cluster, wfPath, wfName);

            org.apache.ivory.entity.v0.feed.Cluster feedCluster = FeedHelper.getCluster(feed, cluster.getName());
            String feedPathMask = FeedHelper.getLocation(feed, LocationType.DATA,cluster.getName()).getPath();

            props.put("feedDataPath", feedPathMask.replaceAll("\\$\\{", "\\?\\{"));
            props.put("timeZone", feed.getTimezone().getID());
            props.put("frequency", feed.getFrequency().getTimeUnit().name());
            props.put("limit", feedCluster.getRetention().getLimit().toString());
            props.put(ARG.operation.getPropName(), EntityOps.DELETE.name());
            props.put(ARG.feedNames.getPropName(), feed.getName());
            props.put(ARG.feedInstancePaths.getPropName(), "IGNORE");

            retentionWorkflow.setConfiguration(getCoordConfig(props));
            retentionAction.setWorkflow(retentionWorkflow);
            return retentionAction;
        } catch (Exception e) {
            throw new IvoryException("Unable to create parent/retention workflow", e);
        }
    }

    private List<COORDINATORAPP> getReplicationCoordinators(Cluster targetCluster, Path bundlePath) throws IvoryException {
        Feed feed = getEntity();
        List<COORDINATORAPP> replicationCoords = new ArrayList<COORDINATORAPP>();
        
        if (FeedHelper.getCluster(feed, targetCluster.getName()).getType() == ClusterType.TARGET) {
            String coordName = EntityUtil.getWorkflowName(Tag.REPLICATION, feed).toString();
            Path basePath = getCoordPath(bundlePath, coordName);
            createReplicatonWorkflow(targetCluster, basePath, coordName);
            
            for (org.apache.ivory.entity.v0.feed.Cluster feedCluster : feed.getClusters().getClusters()) {
<<<<<<< HEAD
                if (feedCluster.getType() == ClusterType.SOURCE) {
=======
                if (feedCluster.getType()==ClusterType.SOURCE) {
>>>>>>> 0681050a
                    COORDINATORAPP coord = createAndGetCoord(feed,
                            (Cluster) ConfigurationStore.get().get(EntityType.CLUSTER, feedCluster.getName()), targetCluster,
                            bundlePath);
					if (coord != null) {
						replicationCoords.add(coord);
					}
                }
            }

        }
        return replicationCoords;
    }

    private COORDINATORAPP createAndGetCoord(Feed feed, Cluster srcCluster, Cluster trgCluster, Path bundlePath)
            throws IvoryException {
        COORDINATORAPP replicationCoord;
        String coordName;
        try {
            replicationCoord = getCoordinatorTemplate(REPLICATION_COORD_TEMPLATE);
            coordName = EntityUtil.getWorkflowName(Tag.REPLICATION, Arrays.asList(srcCluster.getName()), feed).toString();
            replicationCoord.setName(coordName);
            replicationCoord.setFrequency("${coord:" + feed.getFrequency().toString() + "}");

            long frequency_ms = ExpressionHelper.get().
                    evaluate(feed.getFrequency().toString(), Long.class);
            long timeout_ms = frequency_ms * 6;
            if (timeout_ms < THIRTY_MINUTES) timeout_ms = THIRTY_MINUTES;
            replicationCoord.getControls().setTimeout(String.valueOf(timeout_ms / (1000 * 60)));
            replicationCoord.getControls().setThrottle(String.valueOf(timeout_ms / frequency_ms * 2));

            Date srcStartDate = FeedHelper.getCluster(feed, srcCluster.getName()).getValidity().getStart();
            Date srcEndDate = FeedHelper.getCluster(feed, srcCluster.getName()).getValidity().getEnd();
            Date trgStartDate = FeedHelper.getCluster(feed, trgCluster.getName()).getValidity().getStart();
            Date trgEndDate = FeedHelper.getCluster(feed, trgCluster.getName()).getValidity().getEnd();
			if (srcStartDate.after(trgEndDate)
					|| trgStartDate.after(srcEndDate)) {
				LOG.warn("Not creating replication coordinator, as the source cluster:"
						+ srcCluster.getName()
						+ " and target cluster: "
						+ trgCluster.getName()
						+ " do not have overlapping dates");
				return null;
			}
            replicationCoord.setStart(srcStartDate.after(trgStartDate) ? SchemaHelper.formatDateUTC(srcStartDate) : SchemaHelper
                    .formatDateUTC(trgStartDate));
            replicationCoord.setEnd(srcEndDate.before(trgEndDate) ? SchemaHelper.formatDateUTC(srcEndDate) : SchemaHelper
                    .formatDateUTC(trgEndDate));
            replicationCoord.setTimezone(feed.getTimezone().getID());
            SYNCDATASET inputDataset = (SYNCDATASET) replicationCoord.getDatasets().getDatasetOrAsyncDataset().get(0);
            SYNCDATASET outputDataset = (SYNCDATASET) replicationCoord.getDatasets().getDatasetOrAsyncDataset().get(1);

			inputDataset.setUriTemplate(new Path(ClusterHelper
					.getHdfsUrl(srcCluster), FeedHelper.getLocation(feed,
					LocationType.DATA,srcCluster.getName()).getPath()).toString());
			outputDataset.setUriTemplate(getHDFSPath(FeedHelper.getLocation(
					feed, LocationType.DATA, trgCluster.getName()).getPath()));
            setDatasetValues(inputDataset, feed, srcCluster);
            setDatasetValues(outputDataset, feed, srcCluster);
            if (feed.getAvailabilityFlag() == null) {
                inputDataset.setDoneFlag("");
            } else {
                inputDataset.setDoneFlag(feed.getAvailabilityFlag());
            }

        } catch (IvoryException e) {
            throw new IvoryException("Cannot unmarshall replication coordinator template", e);
        }

        Path wfPath = getCoordPath(bundlePath, coordName);
        replicationCoord.setAction(getReplicationWorkflowAction(srcCluster, trgCluster, wfPath, coordName));
        return replicationCoord;
    }

    private void setDatasetValues(SYNCDATASET dataset, Feed feed, Cluster cluster) {
        dataset.setInitialInstance(SchemaHelper.formatDateUTC(FeedHelper.getCluster(feed, cluster.getName()).getValidity().getStart()));
        dataset.setTimezone(feed.getTimezone().getID());
        dataset.setFrequency("${coord:" + feed.getFrequency().toString() + "}");
    }

    private ACTION getReplicationWorkflowAction(Cluster srcCluster, Cluster trgCluster, Path wfPath, String wfName) throws IvoryException {
        ACTION replicationAction = new ACTION();
        WORKFLOW replicationWF = new WORKFLOW();
        try {
            replicationWF.setAppPath(getHDFSPath(wfPath.toString()));
            Feed feed = getEntity();

            String srcPart = FeedHelper.normalizePartitionExpression(FeedHelper.getCluster(feed, srcCluster.getName()).getPartition());
            srcPart = FeedHelper.evaluateClusterExp(srcCluster, srcPart);
            String targetPart = FeedHelper.normalizePartitionExpression(FeedHelper.getCluster(feed, trgCluster.getName()).getPartition());
            targetPart = FeedHelper.evaluateClusterExp(trgCluster, targetPart);
            
            StringBuilder pathsWithPartitions = new StringBuilder();
            pathsWithPartitions.append("${coord:dataIn('input')}/").append(FeedHelper.normalizePartitionExpression(srcPart, targetPart));

            Map<String, String> props = createCoordDefaultConfiguration(trgCluster, wfPath, wfName);
            props.put("srcClusterName", srcCluster.getName());
            props.put("srcClusterColo", srcCluster.getColo());
            props.put(ARG.feedNames.getPropName(), feed.getName());
            props.put(ARG.feedInstancePaths.getPropName(), pathsWithPartitions.toString());
            props.put("sourceRelativePaths", pathsWithPartitions.toString().replaceAll("//+", "/"));
            props.put("distcpSourcePaths", "${coord:dataIn('input')}");
            props.put("distcpTargetPaths", "${coord:dataOut('output')}");
            props.put("ivoryInPaths", pathsWithPartitions.toString());
            props.put("ivoryInputFeeds", feed.getName());
            replicationWF.setConfiguration(getCoordConfig(props));
            replicationAction.setWorkflow(replicationWF);
        } catch (Exception e) {
            throw new IvoryException("Unable to create replication workflow", e);
        }
        return replicationAction;

    }

    private void createReplicatonWorkflow(Cluster cluster, Path wfPath, String wfName) throws IvoryException {
        WORKFLOWAPP repWFapp = getWorkflowTemplate(REPLICATION_WF_TEMPLATE);
        repWFapp.setName(wfName);
        marshal(cluster, repWFapp, wfPath);
    }

    private WORKFLOWAPP createRetentionWorkflow(Cluster cluster) throws IOException, IvoryException {
        return getWorkflowTemplate(RETENTION_WF_TEMPLATE);
    }

    @Override
    protected Map<String, String> getEntityProperties() {
        Feed feed = getEntity();
        Map<String, String> props = new HashMap<String, String>();
        if (feed.getProperties() != null) {
            for (Property prop : feed.getProperties().getProperties())
                props.put(prop.getName(), prop.getValue());
        }
        return props;
    }

}<|MERGE_RESOLUTION|>--- conflicted
+++ resolved
@@ -146,11 +146,7 @@
             createReplicatonWorkflow(targetCluster, basePath, coordName);
             
             for (org.apache.ivory.entity.v0.feed.Cluster feedCluster : feed.getClusters().getClusters()) {
-<<<<<<< HEAD
                 if (feedCluster.getType() == ClusterType.SOURCE) {
-=======
-                if (feedCluster.getType()==ClusterType.SOURCE) {
->>>>>>> 0681050a
                     COORDINATORAPP coord = createAndGetCoord(feed,
                             (Cluster) ConfigurationStore.get().get(EntityType.CLUSTER, feedCluster.getName()), targetCluster,
                             bundlePath);
