/**
 * Licensed to the Apache Software Foundation (ASF) under one
 * or more contributor license agreements.  See the NOTICE file
 * distributed with this work for additional information
 * regarding copyright ownership.  The ASF licenses this file
 * to you under the Apache License, Version 2.0 (the
 * "License"); you may not use this file except in compliance
 * with the License.  You may obtain a copy of the License at
 *
 *     http://www.apache.org/licenses/LICENSE-2.0
 *
 * Unless required by applicable law or agreed to in writing, software
 * distributed under the License is distributed on an "AS IS" BASIS,
 * WITHOUT WARRANTIES OR CONDITIONS OF ANY KIND, either express or implied.
 * See the License for the specific language governing permissions and
 * limitations under the License.
 */
package org.apache.falcon.converter;

import static org.testng.Assert.assertEquals;

import java.util.Calendar;
import java.util.Collection;
import java.util.List;

import javax.xml.bind.JAXBContext;
import javax.xml.bind.JAXBElement;
import javax.xml.bind.Unmarshaller;

import org.apache.falcon.FalconException;
import org.apache.falcon.cluster.util.EmbeddedCluster;
import org.apache.falcon.entity.ClusterHelper;
import org.apache.falcon.entity.FeedHelper;
import org.apache.falcon.entity.store.ConfigurationStore;
import org.apache.falcon.entity.v0.Entity;
import org.apache.falcon.entity.v0.EntityType;
import org.apache.falcon.entity.v0.cluster.Cluster;
import org.apache.falcon.entity.v0.cluster.Interfacetype;
import org.apache.falcon.entity.v0.feed.Feed;
import org.apache.falcon.oozie.coordinator.CONFIGURATION.Property;
import org.apache.falcon.oozie.coordinator.COORDINATORAPP;
import org.apache.falcon.oozie.coordinator.SYNCDATASET;
import org.apache.falcon.oozie.workflow.ACTION;
import org.apache.falcon.oozie.workflow.WORKFLOWAPP;
import org.apache.hadoop.conf.Configuration;
import org.apache.hadoop.fs.FileSystem;
import org.apache.hadoop.fs.Path;
import org.testng.Assert;
import org.testng.annotations.AfterClass;
import org.testng.annotations.BeforeClass;
import org.testng.annotations.Test;

/**
 * Tests for Oozie workflow definition for feed replication & retention.
 */
public class OozieFeedMapperTest {
    private EmbeddedCluster srcMiniDFS;
    private EmbeddedCluster trgMiniDFS;
    private final ConfigurationStore store = ConfigurationStore.get();
    private Cluster srcCluster;
    private Cluster trgCluster;
    private Feed feed;

    private static final String SRC_CLUSTER_PATH = "/src-cluster.xml";
    private static final String TRG_CLUSTER_PATH = "/trg-cluster.xml";
    private static final String FEED = "/feed.xml";

    @BeforeClass
    public void setUpDFS() throws Exception {
        srcMiniDFS = EmbeddedCluster.newCluster("cluster1");
        String srcHdfsUrl = srcMiniDFS.getConf().get("fs.default.name");

        trgMiniDFS = EmbeddedCluster.newCluster("cluster2");
        String trgHdfsUrl = trgMiniDFS.getConf().get("fs.default.name");

        cleanupStore();

        srcCluster = (Cluster) storeEntity(EntityType.CLUSTER, SRC_CLUSTER_PATH, srcHdfsUrl);

        trgCluster = (Cluster) storeEntity(EntityType.CLUSTER, TRG_CLUSTER_PATH, trgHdfsUrl);

<<<<<<< HEAD
        feed = (Feed) storeEntity(EntityType.FEED, FEED);
=======
        feed = (Feed) storeEntity(EntityType.FEED, FEED, null);

>>>>>>> acb9f6a1
    }

    protected Entity storeEntity(EntityType type, String template, String writeEndpoint) throws Exception {
        Unmarshaller unmarshaller = type.getUnmarshaller();
        Entity entity = (Entity) unmarshaller
                .unmarshal(OozieFeedMapperTest.class.getResource(template));
        store.publish(type, entity);

        if (type == EntityType.CLUSTER) {
            Cluster cluster = (Cluster) entity;
            ClusterHelper.getInterface(cluster, Interfacetype.WRITE).setEndpoint(writeEndpoint);
            FileSystem fs = new Path(writeEndpoint).getFileSystem(new Configuration());
            fs.create(new Path(ClusterHelper.getLocation(cluster, "working"), "libext/FEED/retention/ext.jar")).close();
            fs.create(
                    new Path(ClusterHelper.getLocation(cluster, "working"), "libext/FEED/replication/ext.jar")).close();
        }
        return entity;
    }

    protected void cleanupStore() throws FalconException {
        for (EntityType type : EntityType.values()) {
            Collection<String> entities = store.getEntities(type);
            for (String entity : entities) {
                store.remove(type, entity);
            }
        }
    }

    @AfterClass
    public void stopDFS() {
        srcMiniDFS.shutdown();
        trgMiniDFS.shutdown();
    }

    @Test
    public void testFeedCoords() throws Exception {
        OozieFeedMapper feedMapper = new OozieFeedMapper(feed);
        List<COORDINATORAPP> coords = feedMapper.getCoordinators(trgCluster,
                new Path("/projects/falcon/"));
        //Assert retention coord
        COORDINATORAPP coord = coords.get(0);
        assertLibExtensions(coord, "retention");

        //Assert replication coord
        coord = coords.get(1);
        Assert.assertEquals("2010-01-01T00:40Z", coord.getStart());
        Assert.assertEquals("${nameNode}/projects/falcon/REPLICATION", coord
                .getAction().getWorkflow().getAppPath());
        Assert.assertEquals("FALCON_FEED_REPLICATION_" + feed.getName() + "_"
                + srcCluster.getName(), coord.getName());
        Assert.assertEquals("${coord:minutes(20)}", coord.getFrequency());
        SYNCDATASET inputDataset = (SYNCDATASET) coord.getDatasets()
                .getDatasetOrAsyncDataset().get(0);
        SYNCDATASET outputDataset = (SYNCDATASET) coord.getDatasets()
                .getDatasetOrAsyncDataset().get(1);

        Assert.assertEquals("${coord:minutes(20)}", inputDataset.getFrequency());
        Assert.assertEquals("input-dataset", inputDataset.getName());
        Assert.assertEquals(
                ClusterHelper.getReadOnlyStorageUrl(srcCluster)
                        + "/examples/input-data/rawLogs/${YEAR}/${MONTH}/${DAY}/${HOUR}/${MINUTE}",
                inputDataset.getUriTemplate());

        Assert.assertEquals("${coord:minutes(20)}",
                outputDataset.getFrequency());
        Assert.assertEquals("output-dataset", outputDataset.getName());
        Assert.assertEquals(
                "${nameNode}"
                        + "/examples/input-data/rawLogs/${YEAR}/${MONTH}/${DAY}/${HOUR}/${MINUTE}",
                        outputDataset.getUriTemplate());
        String inEventName =coord.getInputEvents().getDataIn().get(0).getName();
        String inEventDataset =coord.getInputEvents().getDataIn().get(0).getDataset();
        String inEventInstance = coord.getInputEvents().getDataIn().get(0).getInstance().get(0);
        Assert.assertEquals("input", inEventName);
        Assert.assertEquals("input-dataset", inEventDataset);
        Assert.assertEquals("${now(0,-40)}", inEventInstance);

        String outEventInstance = coord.getOutputEvents().getDataOut().get(0).getInstance();
        Assert.assertEquals("${now(0,-40)}", outEventInstance);

        for (Property prop : coord.getAction().getWorkflow().getConfiguration().getProperty()) {
            if (prop.getName().equals("mapred.job.priority")) {
                assertEquals(prop.getValue(), "NORMAL");
                break;
            }
        }
<<<<<<< HEAD
    }

    @Test
    public void testRetentionCoords() throws FalconException {
        org.apache.falcon.entity.v0.feed.Cluster cluster = FeedHelper.getCluster(feed, srcCluster.getName());
        final Calendar instance = Calendar.getInstance();
        instance.roll(Calendar.YEAR, 1);
        cluster.getValidity().setEnd(instance.getTime());

        OozieFeedMapper feedMapper = new OozieFeedMapper(feed);
        List<COORDINATORAPP> coords = feedMapper.getCoordinators(srcCluster, new Path("/projects/falcon/"));
        COORDINATORAPP coord = coords.get(0);

        Assert.assertEquals(coord.getAction().getWorkflow().getAppPath(), "${nameNode}/projects/falcon/RETENTION");
        Assert.assertEquals(coord.getName(), "FALCON_FEED_RETENTION_" + feed.getName());
        Assert.assertEquals(coord.getFrequency(), "${coord:hours(6)}");

        String feedDataPath = null;
        org.apache.falcon.oozie.coordinator.CONFIGURATION configuration =
                coord.getAction().getWorkflow().getConfiguration();
        for (Property property : configuration.getProperty()) {
            if ("feedDataPath".equals(property.getName())) {
                feedDataPath = property.getValue();
                break;
            }
        }

        if (feedDataPath != null) {
            Assert.assertEquals(feedDataPath, feedMapper.getFeedDataPath(srcCluster, feed));
=======
        assertLibExtensions(coord, "replication");
    }

    private void assertLibExtensions(COORDINATORAPP coord, String lifecycle) throws Exception {
        String wfPath = coord.getAction().getWorkflow().getAppPath().replace("${nameNode}", "");
        JAXBContext jaxbContext = JAXBContext.newInstance(WORKFLOWAPP.class);
        WORKFLOWAPP wf = ((JAXBElement<WORKFLOWAPP>) jaxbContext.createUnmarshaller().unmarshal(
                trgMiniDFS.getFileSystem().open(new Path(wfPath, "workflow.xml")))).getValue();
        List<Object> actions = wf.getDecisionOrForkOrJoin();
        for (Object obj : actions) {
            if (!(obj instanceof ACTION)) {
                continue;
            }
            ACTION action = (ACTION) obj;
            List<String> files = null;
            if (action.getJava() != null) {
                files = action.getJava().getFile();
            } else if (action.getPig() != null) {
                files = action.getPig().getFile();
            } else if (action.getMapReduce() != null) {
                files = action.getMapReduce().getFile();
            }
            if (files != null) {
                Assert.assertTrue(files.get(files.size() - 1).endsWith("/projects/falcon/working/libext/FEED/"
                        + lifecycle + "/ext.jar"));
            }
>>>>>>> acb9f6a1
        }
    }
}<|MERGE_RESOLUTION|>--- conflicted
+++ resolved
@@ -79,12 +79,7 @@
 
         trgCluster = (Cluster) storeEntity(EntityType.CLUSTER, TRG_CLUSTER_PATH, trgHdfsUrl);
 
-<<<<<<< HEAD
-        feed = (Feed) storeEntity(EntityType.FEED, FEED);
-=======
         feed = (Feed) storeEntity(EntityType.FEED, FEED, null);
-
->>>>>>> acb9f6a1
     }
 
     protected Entity storeEntity(EntityType type, String template, String writeEndpoint) throws Exception {
@@ -171,37 +166,6 @@
                 break;
             }
         }
-<<<<<<< HEAD
-    }
-
-    @Test
-    public void testRetentionCoords() throws FalconException {
-        org.apache.falcon.entity.v0.feed.Cluster cluster = FeedHelper.getCluster(feed, srcCluster.getName());
-        final Calendar instance = Calendar.getInstance();
-        instance.roll(Calendar.YEAR, 1);
-        cluster.getValidity().setEnd(instance.getTime());
-
-        OozieFeedMapper feedMapper = new OozieFeedMapper(feed);
-        List<COORDINATORAPP> coords = feedMapper.getCoordinators(srcCluster, new Path("/projects/falcon/"));
-        COORDINATORAPP coord = coords.get(0);
-
-        Assert.assertEquals(coord.getAction().getWorkflow().getAppPath(), "${nameNode}/projects/falcon/RETENTION");
-        Assert.assertEquals(coord.getName(), "FALCON_FEED_RETENTION_" + feed.getName());
-        Assert.assertEquals(coord.getFrequency(), "${coord:hours(6)}");
-
-        String feedDataPath = null;
-        org.apache.falcon.oozie.coordinator.CONFIGURATION configuration =
-                coord.getAction().getWorkflow().getConfiguration();
-        for (Property property : configuration.getProperty()) {
-            if ("feedDataPath".equals(property.getName())) {
-                feedDataPath = property.getValue();
-                break;
-            }
-        }
-
-        if (feedDataPath != null) {
-            Assert.assertEquals(feedDataPath, feedMapper.getFeedDataPath(srcCluster, feed));
-=======
         assertLibExtensions(coord, "replication");
     }
 
@@ -228,7 +192,36 @@
                 Assert.assertTrue(files.get(files.size() - 1).endsWith("/projects/falcon/working/libext/FEED/"
                         + lifecycle + "/ext.jar"));
             }
->>>>>>> acb9f6a1
+        }
+    }
+
+    @Test
+    public void testRetentionCoords() throws FalconException {
+        org.apache.falcon.entity.v0.feed.Cluster cluster = FeedHelper.getCluster(feed, srcCluster.getName());
+        final Calendar instance = Calendar.getInstance();
+        instance.roll(Calendar.YEAR, 1);
+        cluster.getValidity().setEnd(instance.getTime());
+
+        OozieFeedMapper feedMapper = new OozieFeedMapper(feed);
+        List<COORDINATORAPP> coords = feedMapper.getCoordinators(srcCluster, new Path("/projects/falcon/"));
+        COORDINATORAPP coord = coords.get(0);
+
+        Assert.assertEquals(coord.getAction().getWorkflow().getAppPath(), "${nameNode}/projects/falcon/RETENTION");
+        Assert.assertEquals(coord.getName(), "FALCON_FEED_RETENTION_" + feed.getName());
+        Assert.assertEquals(coord.getFrequency(), "${coord:hours(6)}");
+
+        String feedDataPath = null;
+        org.apache.falcon.oozie.coordinator.CONFIGURATION configuration =
+                coord.getAction().getWorkflow().getConfiguration();
+        for (Property property : configuration.getProperty()) {
+            if ("feedDataPath".equals(property.getName())) {
+                feedDataPath = property.getValue();
+                break;
+            }
+        }
+
+        if (feedDataPath != null) {
+            Assert.assertEquals(feedDataPath, feedMapper.getFeedDataPath(srcCluster, feed));
         }
     }
 }