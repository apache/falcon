/**
 * Licensed to the Apache Software Foundation (ASF) under one
 * or more contributor license agreements.  See the NOTICE file
 * distributed with this work for additional information
 * regarding copyright ownership.  The ASF licenses this file
 * to you under the Apache License, Version 2.0 (the
 * "License"); you may not use this file except in compliance
 * with the License.  You may obtain a copy of the License at
 *
 *     http://www.apache.org/licenses/LICENSE-2.0
 *
 * Unless required by applicable law or agreed to in writing, software
 * distributed under the License is distributed on an "AS IS" BASIS,
 * WITHOUT WARRANTIES OR CONDITIONS OF ANY KIND, either express or implied.
 * See the License for the specific language governing permissions and
 * limitations under the License.
 */

package org.apache.falcon.client;

import com.sun.jersey.api.client.Client;
import com.sun.jersey.api.client.ClientResponse;
import com.sun.jersey.api.client.WebResource;
import com.sun.jersey.api.client.config.DefaultClientConfig;
import com.sun.jersey.client.urlconnection.HTTPSProperties;
import org.apache.commons.io.IOUtils;
import org.apache.commons.lang3.StringUtils;
import org.apache.commons.net.util.TrustManagerUtils;
import org.apache.falcon.FalconCLIConstants;
import org.apache.falcon.LifeCycle;
import org.apache.falcon.entity.v0.DateValidator;
import org.apache.falcon.entity.v0.Entity;
import org.apache.falcon.entity.v0.EntityType;
import org.apache.falcon.metadata.RelationshipType;
import org.apache.falcon.resource.APIResult;
import org.apache.falcon.resource.EntityList;
import org.apache.falcon.resource.EntitySummaryResult;
import org.apache.falcon.resource.ExtensionInstanceList;
import org.apache.falcon.resource.ExtensionJobList;
import org.apache.falcon.resource.FeedInstanceResult;
import org.apache.falcon.resource.FeedLookupResult;
import org.apache.falcon.resource.InstanceDependencyResult;
import org.apache.falcon.resource.InstancesResult;
import org.apache.falcon.resource.InstancesSummaryResult;
import org.apache.falcon.resource.LineageGraphResult;
import org.apache.falcon.resource.SchedulableEntityInstanceResult;
import org.apache.falcon.resource.TriageResult;
import org.apache.hadoop.security.authentication.client.AuthenticatedURL;
import org.apache.hadoop.security.authentication.client.KerberosAuthenticator;
import org.apache.hadoop.security.authentication.client.PseudoAuthenticator;

import javax.net.ssl.HostnameVerifier;
import javax.net.ssl.HttpsURLConnection;
import javax.net.ssl.SSLContext;
import javax.net.ssl.SSLSession;
import javax.net.ssl.TrustManager;
import javax.ws.rs.HttpMethod;
import javax.ws.rs.core.MediaType;
import javax.ws.rs.core.Response;
import javax.ws.rs.core.UriBuilder;
import java.io.BufferedReader;
import java.io.FileInputStream;
import java.io.FileNotFoundException;
import java.io.FileReader;
import java.io.IOException;
import java.io.InputStream;
import java.io.PrintStream;
import java.io.UnsupportedEncodingException;
import java.net.URL;
import java.security.SecureRandom;
import java.util.List;
import java.util.Properties;
import java.util.concurrent.atomic.AtomicReference;

/**
 * Client API to submit and manage Falcon Entities (Cluster, Feed, Process) jobs
 * against an Falcon instance.
 */
public class FalconClient extends AbstractFalconClient {

    public static final AtomicReference<PrintStream> OUT = new AtomicReference<>(System.out);

    public static final String WS_HEADER_PREFIX = "header:";
    public static final String USER = System.getProperty("user.name");
    public static final String AUTH_URL = "api/options?" + PseudoAuthenticator.USER_NAME + "=" + USER;



    public static final String PATH = "path";
    public static final String COLO = "colo";
    private static final String KEY = "key";
    private static final String VALUE = "value";
    public static final String CLUSTER = "cluster";
    public static final String RUN_ID = "runid";
    public static final String FORCE = "force";
    public static final String SHOW_SCHEDULER = "showScheduler";
    public static final String ENTITY_NAME = "name";
    public static final String ENTITY_TYPE = "type";
    public static final String SKIP_DRYRUN = "skipDryRun";
    public static final String FILTER_BY = "filterBy";
    public static final String ORDER_BY = "orderBy";
    public static final String SORT_ORDER = "sortOrder";
    public static final String OFFSET = "offset";
    public static final String NUM_RESULTS = "numResults";
    public static final String START = "start";
    public static final String END = "end";
    public static final String INSTANCE_TIME = "instanceTime";
    public static final String INSTANCE_STATUS = "instanceStatus";
    public static final String PROPERTIES = "properties";
    private static final String FIELDS = "fields";
    private static final String NAME_SUBSEQUENCE = "nameseq";
    private static final String FILTER_TAGS = "tags";
    private static final String TAG_KEYWORDS = "tagkeys";
    private static final String LIFECYCLE = "lifecycle";
    private static final String NUM_INSTANCES = "numInstances";
    public static final String ALL_ATTEMPTS = "allAttempts";




    public static final String DO_AS_OPT = "doAs";
    /**
     * Name of the HTTP cookie used for the authentication token between the client and the server.
     */
    public static final String AUTH_COOKIE = "hadoop.auth";
    private static final String AUTH_COOKIE_EQ = AUTH_COOKIE + "=";

    private static final KerberosAuthenticator AUTHENTICATOR = new KerberosAuthenticator();
    private static final String TEMPLATE_SUFFIX = "-template.xml";


    private static final String PROPERTIES_SUFFIX = ".properties";
    public static final HostnameVerifier ALL_TRUSTING_HOSTNAME_VERIFIER = new HostnameVerifier() {
        public boolean verify(String hostname, SSLSession sslSession) {
            return true;
        }
    };
    private final WebResource service;
    private final AuthenticatedURL.Token authenticationToken;

    /**
     * debugMode=false means no debugging. debugMode=true means debugging on.
     */
    private boolean debugMode = false;

    private final Properties clientProperties;

    /**
     * Create a Falcon client instance.
     *
     * @param falconUrl of the server to which client interacts
     * @throws FalconCLIException - If unable to initialize SSL Props
     */
    public FalconClient(String falconUrl) {
        this(falconUrl, new Properties());
    }

    /**
     * Create a Falcon client instance.
     *
     * @param falconUrl of the server to which client interacts
     * @param properties client properties
     * @throws FalconCLIException - If unable to initialize SSL Props
     */
    public FalconClient(String falconUrl, Properties properties)  {
        try {
            String baseUrl = notEmpty(falconUrl, "FalconUrl");
            if (!baseUrl.endsWith("/")) {
                baseUrl += "/";
            }
            this.clientProperties = properties;
            SSLContext sslContext = getSslContext();
            DefaultClientConfig config = new DefaultClientConfig();
            config.getProperties().put(HTTPSProperties.PROPERTY_HTTPS_PROPERTIES,
                    new HTTPSProperties(ALL_TRUSTING_HOSTNAME_VERIFIER, sslContext)
            );
            Client client = Client.create(config);
            client.setConnectTimeout(Integer.parseInt(clientProperties.getProperty("falcon.connect.timeout",
                    "180000")));
            client.setReadTimeout(Integer.parseInt(clientProperties.getProperty("falcon.read.timeout", "180000")));
            service = client.resource(UriBuilder.fromUri(baseUrl).build());
            client.resource(UriBuilder.fromUri(baseUrl).build());
            authenticationToken = getToken(baseUrl);
        } catch (Exception e) {
            throw new FalconCLIException("Unable to initialize Falcon Client object. Cause : " + e.getMessage(), e);
        }
    }

    private static SSLContext getSslContext() throws Exception {
        SSLContext sslContext = SSLContext.getInstance("SSL");
        sslContext.init(
                null,
                new TrustManager[]{TrustManagerUtils.getValidateServerCertificateTrustManager()},
                new SecureRandom());
        return sslContext;
    }

    /**
     * @return current debug Mode
     */
    public boolean getDebugMode() {
        return debugMode;
    }

    /**
     * Set debug mode.
     *
     * @param debugMode : debugMode=false means no debugging. debugMode=true means debugging on
     */
    public void setDebugMode(boolean debugMode) {
        this.debugMode = debugMode;
    }

    public static AuthenticatedURL.Token getToken(String baseUrl)  {
        AuthenticatedURL.Token currentToken = new AuthenticatedURL.Token();
        try {
            URL url = new URL(baseUrl + AUTH_URL);
            // using KerberosAuthenticator which falls back to PsuedoAuthenticator
            // instead of passing authentication type from the command line - bad factory
            HttpsURLConnection.setDefaultSSLSocketFactory(getSslContext().getSocketFactory());
            HttpsURLConnection.setDefaultHostnameVerifier(ALL_TRUSTING_HOSTNAME_VERIFIER);
            new AuthenticatedURL(AUTHENTICATOR).openConnection(url, currentToken);
        } catch (Exception ex) {
            throw new FalconCLIException("Could not authenticate, " + ex.getMessage(), ex);
        }

        return currentToken;
    }


    /**
     * Methods allowed on Entity Resources.
     */
    protected static enum Entities {
        VALIDATE("api/entities/validate/", HttpMethod.POST, MediaType.TEXT_XML),
        SUBMIT("api/entities/submit/", HttpMethod.POST, MediaType.TEXT_XML),
        UPDATE("api/entities/update/", HttpMethod.POST, MediaType.TEXT_XML),
        UPDATEDEPENDENTS("api/entities/updateClusterDependents/", HttpMethod.POST, MediaType.TEXT_XML),
        SUBMITANDSCHEDULE("api/entities/submitAndSchedule/", HttpMethod.POST, MediaType.TEXT_XML),
        SCHEDULE("api/entities/schedule/", HttpMethod.POST, MediaType.TEXT_XML),
        SUSPEND("api/entities/suspend/", HttpMethod.POST, MediaType.TEXT_XML),
        RESUME("api/entities/resume/", HttpMethod.POST, MediaType.TEXT_XML),
        DELETE("api/entities/delete/", HttpMethod.DELETE, MediaType.TEXT_XML),
        STATUS("api/entities/status/", HttpMethod.GET, MediaType.TEXT_XML),
        DEFINITION("api/entities/definition/", HttpMethod.GET, MediaType.TEXT_XML),
        LIST("api/entities/list/", HttpMethod.GET, MediaType.TEXT_XML),
        SUMMARY("api/entities/summary", HttpMethod.GET, MediaType.APPLICATION_JSON),
        LOOKUP("api/entities/lookup/", HttpMethod.GET, MediaType.APPLICATION_JSON),
        DEPENDENCY("api/entities/dependencies/", HttpMethod.GET, MediaType.TEXT_XML),
        SLA("api/entities/sla-alert", HttpMethod.GET, MediaType.APPLICATION_JSON),
        TOUCH("api/entities/touch", HttpMethod.POST, MediaType.TEXT_XML);

        private String path;
        private String method;
        private String mimeType;

        Entities(String path, String method, String mimeType) {
            this.path = path;
            this.method = method;
            this.mimeType = mimeType;
        }
    }

    /**
     * Methods allowed on Metadata Discovery Resources.
     */
    protected static enum MetadataOperations {

        LIST("api/metadata/discovery/", HttpMethod.GET, MediaType.APPLICATION_JSON),
        RELATIONS("api/metadata/discovery/", HttpMethod.GET, MediaType.APPLICATION_JSON),
        VERTICES("api/metadata/lineage/vertices", HttpMethod.GET, MediaType.APPLICATION_JSON),
        EDGES("api/metadata/lineage/edges", HttpMethod.GET, MediaType.APPLICATION_JSON),
        LINEAGE("api/metadata/lineage/entities", HttpMethod.GET, MediaType.APPLICATION_JSON);

        private String path;
        private String method;
        private String mimeType;

        MetadataOperations(String path, String method, String mimeType) {
            this.path = path;
            this.method = method;
            this.mimeType = mimeType;
        }
    }

    /**
     * Methods allowed on Process Instance Resources.
     */
    protected static enum Instances {
        RUNNING("api/instance/running/", HttpMethod.GET, MediaType.APPLICATION_JSON),
        STATUS("api/instance/status/", HttpMethod.GET, MediaType.APPLICATION_JSON),
        LIST("api/instance/list", HttpMethod.GET, MediaType.APPLICATION_JSON),
        KILL("api/instance/kill/", HttpMethod.POST, MediaType.APPLICATION_JSON),
        SUSPEND("api/instance/suspend/", HttpMethod.POST, MediaType.APPLICATION_JSON),
        RESUME("api/instance/resume/", HttpMethod.POST, MediaType.APPLICATION_JSON),
        RERUN("api/instance/rerun/", HttpMethod.POST, MediaType.APPLICATION_JSON),
        LOG("api/instance/logs/", HttpMethod.GET, MediaType.APPLICATION_JSON),
        SUMMARY("api/instance/summary/", HttpMethod.GET, MediaType.APPLICATION_JSON),
        PARAMS("api/instance/params/", HttpMethod.GET, MediaType.APPLICATION_JSON),
        DEPENDENCY("api/instance/dependencies/", HttpMethod.GET, MediaType.APPLICATION_JSON),
        TRIAGE("api/instance/triage/", HttpMethod.GET, MediaType.APPLICATION_JSON),
        LISTING("api/instance/listing/", HttpMethod.GET, MediaType.APPLICATION_JSON),
        SEARCH("api/instance/search/", HttpMethod.GET, MediaType.APPLICATION_JSON);

        private String path;
        private String method;
        private String mimeType;

        Instances(String path, String method, String mimeType) {
            this.path = path;
            this.method = method;
            this.mimeType = mimeType;
        }
    }

    protected static enum AdminOperations {

        STACK("api/admin/stack", HttpMethod.GET, MediaType.TEXT_PLAIN),
        VERSION("api/admin/version", HttpMethod.GET, MediaType.APPLICATION_JSON),
        SAFEMODE("api/admin/setSafeMode", HttpMethod.GET, MediaType.APPLICATION_JSON);

        private String path;
        private String method;
        private String mimeType;

        AdminOperations(String path, String method, String mimeType) {
            this.path = path;
            this.method = method;
            this.mimeType = mimeType;
        }
    }

    /**
     * Methods allowed on Extension Resources.
     */
    protected static enum ExtensionOperations {

        ENUMERATE("api/extension/enumerate/", HttpMethod.GET, MediaType.APPLICATION_JSON),
        DESCRIBE("api/extension/describe/", HttpMethod.GET, MediaType.TEXT_PLAIN),
        DEFINITION("api/extension/definition", HttpMethod.GET, MediaType.APPLICATION_JSON),
        LIST("api/extension/list", HttpMethod.GET, MediaType.APPLICATION_JSON),
        INSTANCES("api/extension/instances", HttpMethod.GET, MediaType.APPLICATION_JSON),
        SUBMIT("api/extension/submit", HttpMethod.POST, MediaType.TEXT_XML),
        SUBMIT_AND_SCHEDULE("api/extension/submitAndSchedule", HttpMethod.POST, MediaType.TEXT_XML),
        UPDATE("api/extension/update", HttpMethod.POST, MediaType.TEXT_XML),
        VALIDATE("api/extension/validate", HttpMethod.POST, MediaType.TEXT_XML),
        SCHEDULE("api/extension/schedule", HttpMethod.POST, MediaType.TEXT_XML),
        SUSPEND("api/extension/suspend", HttpMethod.POST, MediaType.TEXT_XML),
        RESUME("api/extension/resume", HttpMethod.POST, MediaType.TEXT_XML),
        DELETE("api/extension/delete", HttpMethod.POST, MediaType.TEXT_XML);

        private String path;
        private String method;
        private String mimeType;

        ExtensionOperations(String path, String method, String mimeType) {
            this.path = path;
            this.method = method;
            this.mimeType = mimeType;
        }
    }

    public String notEmpty(String str, String name) {
        if (str == null) {

            throw new IllegalArgumentException(name + " cannot be null");
        }
        if (str.length() == 0) {
            throw new IllegalArgumentException(name + " cannot be empty");
        }
        return str;
    }

    public APIResult schedule(EntityType entityType, String entityName, String colo,
                              Boolean skipDryRun, String doAsUser, String properties) {
        String type = entityType.toString().toLowerCase();
        ClientResponse clientResponse = new ResourceBuilder().path(Entities.SCHEDULE.path, type, entityName)
            .addQueryParam(COLO, colo).addQueryParam(SKIP_DRYRUN, skipDryRun)
            .addQueryParam(PROPERTIES, properties).addQueryParam(DO_AS_OPT, doAsUser).call(Entities.SCHEDULE);
        return getResponse(APIResult.class, clientResponse);
    }

    public APIResult suspend(EntityType entityType, String entityName, String colo, String doAsUser) {
        String type = entityType.toString().toLowerCase();
        ClientResponse clientResponse = new ResourceBuilder().path(Entities.SUSPEND.path, type, entityName)
            .addQueryParam(COLO, colo).addQueryParam(DO_AS_OPT, doAsUser).call(Entities.SUSPEND);
        return getResponse(APIResult.class, clientResponse);
    }

    public APIResult resume(EntityType entityType, String entityName, String colo, String doAsUser) {
        String type = entityType.toString().toLowerCase();
        ClientResponse clientResponse = new ResourceBuilder().path(Entities.RESUME.path, type, entityName)
            .addQueryParam(COLO, colo).addQueryParam(DO_AS_OPT, doAsUser).call(Entities.RESUME);
        return getResponse(APIResult.class, clientResponse);
    }

    public APIResult delete(EntityType entityType, String entityName, String doAsUser) {
        String type = entityType.toString().toLowerCase();
        ClientResponse clientResponse = new ResourceBuilder().path(Entities.DELETE.path, type, entityName)
            .addQueryParam(DO_AS_OPT, doAsUser).call(Entities.DELETE);
        return getResponse(APIResult.class, clientResponse);
    }

    public APIResult validate(String entityType, String filePath, Boolean skipDryRun, String doAsUser) {
        InputStream entityStream = getServletInputStream(filePath);
        ClientResponse clientResponse = new ResourceBuilder().path(Entities.VALIDATE.path, entityType)
            .addQueryParam(SKIP_DRYRUN, skipDryRun).addQueryParam(DO_AS_OPT, doAsUser)
            .call(Entities.VALIDATE, entityStream);
        return getResponse(APIResult.class, clientResponse);
    }

    public APIResult submit(String entityType, String filePath, String doAsUser) {
        InputStream entityStream = getServletInputStream(filePath);
        ClientResponse clientResponse = new ResourceBuilder().path(Entities.SUBMIT.path, entityType)
            .addQueryParam(DO_AS_OPT, doAsUser).call(Entities.SUBMIT, entityStream);
        return getResponse(APIResult.class, clientResponse);
    }

    public APIResult update(String entityType, String entityName, String filePath,
                            Boolean skipDryRun, String doAsUser) {
        InputStream entityStream = getServletInputStream(filePath);
        Entities operation = Entities.UPDATE;
        ClientResponse clientResponse = new ResourceBuilder().path(operation.path, entityType, entityName)
            .addQueryParam(SKIP_DRYRUN, skipDryRun).addQueryParam(DO_AS_OPT, doAsUser)
            .call(operation, entityStream);
        return getResponse(APIResult.class, clientResponse);
    }

    public APIResult updateClusterDependents(String clusterName, Boolean skipDryRun,
                                             String doAsUser) throws FalconCLIException {
        ClientResponse clientResponse = new ResourceBuilder().path(Entities.UPDATEDEPENDENTS.path, clusterName)
                .addQueryParam(SKIP_DRYRUN, skipDryRun).addQueryParam(DO_AS_OPT, doAsUser)
                .call(Entities.UPDATEDEPENDENTS);
        return getResponse(APIResult.class, clientResponse);
    }

    @Override
    public APIResult submitAndSchedule(String entityType, String filePath, Boolean skipDryRun,
                                       String doAsUser, String properties) {
        InputStream entityStream = getServletInputStream(filePath);
        ClientResponse clientResponse = new ResourceBuilder().path(Entities.SUBMITANDSCHEDULE.path, entityType)
            .addQueryParam(SKIP_DRYRUN, skipDryRun).addQueryParam(DO_AS_OPT, doAsUser)
            .addQueryParam(PROPERTIES, properties).call(Entities.SUBMITANDSCHEDULE, entityStream);
        return getResponse(APIResult.class, clientResponse);
    }

    public APIResult getStatus(EntityType entityType, String entityName, String colo,
                               String doAsUser, boolean showScheduler) {
        String type = entityType.toString().toLowerCase();
        ClientResponse clientResponse = new ResourceBuilder().path(Entities.STATUS.path, type, entityName)
            .addQueryParam(COLO, colo).addQueryParam(DO_AS_OPT, doAsUser)
            .addQueryParam(SHOW_SCHEDULER, showScheduler).call(Entities.STATUS);

        return getResponse(APIResult.class, clientResponse);
    }

    public Entity getDefinition(String entityType, String entityName, String doAsUser) {
        ClientResponse clientResponse = new ResourceBuilder().path(Entities.DEFINITION.path, entityType, entityName)
            .call(Entities.DEFINITION);
        String entity = getResponseAsString(clientResponse);
        return Entity.fromString(EntityType.getEnum(entityType), entity);
    }

    public EntityList getDependency(String entityType, String entityName, String doAsUser) {

        ClientResponse clientResponse = new ResourceBuilder().path(Entities.DEPENDENCY.path, entityType, entityName)
            .addQueryParam(DO_AS_OPT, doAsUser).call(Entities.DEPENDENCY);

        printClientResponse(clientResponse);
        checkIfSuccessful(clientResponse);

        EntityList result = clientResponse.getEntity(EntityList.class);
        if (result == null || result.getElements() == null) {
            return null;
        }
        return result;
    }

    //SUSPEND CHECKSTYLE CHECK ParameterNumberCheck

    public SchedulableEntityInstanceResult getFeedSlaMissPendingAlerts(String entityType, String entityName,
                                           String startTime, String endTime, String colo) {
        ClientResponse clientResponse  = new ResourceBuilder().path(Entities.SLA.path, entityType)
            .addQueryParam(START, startTime).addQueryParam(COLO, colo).addQueryParam(END, endTime)
            .addQueryParam(ENTITY_NAME, entityName).call(Entities.SLA);
        return getResponse(SchedulableEntityInstanceResult.class, clientResponse);
    }

    public TriageResult triage(String entityType, String entityName, String instanceTime,
                               String colo) {
        ClientResponse clientResponse = new ResourceBuilder().path(Instances.TRIAGE.path, entityType, entityName)
            .addQueryParam(START, instanceTime).addQueryParam(COLO, colo).call(Instances.TRIAGE);
        return getResponse(TriageResult.class, clientResponse);
    }

    @Override
    public EntityList getEntityList(String entityType, String fields, String nameSubsequence, String tagKeywords,
                                    String filterBy, String filterTags, String orderBy, String sortOrder,
                                    Integer offset, Integer numResults, String doAsUser) {
        Entities operation = Entities.LIST;
        ClientResponse clientResponse = new ResourceBuilder().path(operation.path, entityType)
            .addQueryParam(DO_AS_OPT, doAsUser).addQueryParam(NUM_RESULTS, numResults)
            .addQueryParam(OFFSET, offset).addQueryParam(SORT_ORDER, sortOrder)
            .addQueryParam(ORDER_BY, orderBy).addQueryParam(FILTER_BY, filterBy)
            .addQueryParam(FIELDS, fields).addQueryParam(NAME_SUBSEQUENCE, nameSubsequence)
            .addQueryParam(TAG_KEYWORDS, tagKeywords).addQueryParam(FILTER_TAGS, filterTags)
            .call(operation);

        printClientResponse(clientResponse);
        checkIfSuccessful(clientResponse);

        EntityList result = clientResponse.getEntity(EntityList.class);
        if (result == null || result.getElements() == null) {
            return null;
        }
        return result;
    }

    @Override
    public EntitySummaryResult getEntitySummary(String entityType, String cluster, String start, String end,
                                   String fields, String filterBy, String filterTags,
                                   String orderBy, String sortOrder, Integer offset, Integer numResults,
                                   Integer numInstances, String doAsUser) {
        ClientResponse clientResponse = new ResourceBuilder().path(Entities.SUMMARY.path, entityType)
            .addQueryParam(CLUSTER, cluster).addQueryParam(START, start).addQueryParam(END, end)
            .addQueryParam(SORT_ORDER, sortOrder).addQueryParam(ORDER_BY, orderBy)
            .addQueryParam(OFFSET, offset).addQueryParam(NUM_RESULTS, numResults)
            .addQueryParam(DO_AS_OPT, doAsUser).addQueryParam(FILTER_BY, filterBy)
            .addQueryParam(NUM_INSTANCES, numInstances).addQueryParam(FIELDS, fields)
            .addQueryParam(FILTER_TAGS, filterTags).call(Entities.SUMMARY);
        return getResponse(EntitySummaryResult.class, clientResponse);
    }

    @Override
    public APIResult touch(String entityType, String entityName, String colo,
                           Boolean skipDryRun, String doAsUser) {
        Entities operation = Entities.TOUCH;
        ClientResponse clientResponse = new ResourceBuilder().path(operation.path, entityType, entityName)
            .addQueryParam(COLO, colo).addQueryParam(SKIP_DRYRUN, skipDryRun)
            .addQueryParam(DO_AS_OPT, doAsUser).call(operation);
        return getResponse(APIResult.class, clientResponse);
    }

    public InstancesResult getRunningInstances(String type, String entity, String colo, List<LifeCycle> lifeCycles,
                                      String filterBy, String orderBy, String sortOrder,
                                      Integer offset, Integer numResults, String doAsUser) {
        ClientResponse clientResponse = new ResourceBuilder().path(Instances.RUNNING.path, type, entity)
            .addQueryParam(FILTER_BY, filterBy).addQueryParam(ORDER_BY, orderBy)
            .addQueryParam(SORT_ORDER, sortOrder).addQueryParam(OFFSET, offset)
            .addQueryParam(NUM_RESULTS, numResults).addQueryParam(COLO, colo)
            .addQueryParam(LIFECYCLE, lifeCycles, type).addQueryParam(USER, doAsUser).call(Instances.RUNNING);
        return getResponse(InstancesResult.class, clientResponse);
    }

    @Override
    public InstancesResult getStatusOfInstances(String type, String entity, String start, String end, String colo,
                                                List<LifeCycle> lifeCycles, String filterBy, String orderBy,
                                                String sortOrder, Integer offset, Integer numResults,
                                                String doAsUser, Boolean allAttempts) {
        ClientResponse clientResponse = new ResourceBuilder().path(Instances.STATUS.path, type, entity)
            .addQueryParam(START, start).addQueryParam(END, end).addQueryParam(COLO, colo)
            .addQueryParam(LIFECYCLE, lifeCycles, type).addQueryParam(FILTER_BY, filterBy)
            .addQueryParam(ORDER_BY, orderBy).addQueryParam(SORT_ORDER, sortOrder)
            .addQueryParam(OFFSET, offset).addQueryParam(NUM_RESULTS, numResults)
            .addQueryParam(ALL_ATTEMPTS, allAttempts).addQueryParam(USER, doAsUser).call(Instances.STATUS);
        return getResponse(InstancesResult.class, clientResponse);
    }

    public InstancesSummaryResult getSummaryOfInstances(String type, String entity,
                                        String start, String end,
                                        String colo, List<LifeCycle> lifeCycles,
                                        String filterBy, String orderBy, String sortOrder,
                                        String doAsUser) {
        ClientResponse clientResponse = new ResourceBuilder().path(Instances.SUMMARY.path, type, entity)
            .addQueryParam(START, start).addQueryParam(END, end).addQueryParam(COLO, colo)
            .addQueryParam(LIFECYCLE, lifeCycles, type).addQueryParam(USER, doAsUser).call(Instances.SUMMARY);
        return getResponse(InstancesSummaryResult.class, clientResponse);
    }


    public FeedInstanceResult getFeedListing(String type, String entity, String start,
                                     String end, String colo, String doAsUser) {
        ClientResponse clientResponse = new ResourceBuilder().path(Instances.KILL.path, type, entity)
            .addQueryParam(START, start).addQueryParam(END, end).addQueryParam(COLO, colo)
            .addQueryParam(USER, doAsUser).call(Instances.LISTING);
        return getResponse(FeedInstanceResult.class, clientResponse);
    }

    public InstancesResult searchInstances(String type, String nameSubsequence, String tagKeywords,
                                           String start, String end, String status, String orderBy,
                                           Integer offset, Integer numResults) throws FalconCLIException {
        ClientResponse clientResponse = new ResourceBuilder().path(Instances.SEARCH.path)
                .addQueryParam(ENTITY_TYPE, type)
                .addQueryParam(NAME_SUBSEQUENCE, nameSubsequence)
                .addQueryParam(TAG_KEYWORDS, tagKeywords)
                .addQueryParam(START, start)
                .addQueryParam(END, end)
                .addQueryParam(INSTANCE_STATUS, status)
                .addQueryParam(ORDER_BY, orderBy)
                .addQueryParam(OFFSET, offset)
                .addQueryParam(NUM_RESULTS, numResults)
                .call(Instances.SEARCH);
        return getResponse(InstancesResult.class, clientResponse);
    }

    public InstancesResult killInstances(String type, String entity, String start,
                                String end, String colo, String clusters,
                                String sourceClusters, List<LifeCycle> lifeCycles,
                                String doAsUser) throws UnsupportedEncodingException {
        InputStream props = getServletInputStream(clusters, sourceClusters, null);
        ClientResponse clientResponse = new ResourceBuilder().path(Instances.KILL.path, type, entity)
            .addQueryParam(START, start).addQueryParam(END, end).addQueryParam(COLO, colo)
            .addQueryParam(LIFECYCLE, lifeCycles, type).addQueryParam(USER, doAsUser).call(Instances.KILL, props);
        return getResponse(InstancesResult.class, clientResponse);
    }

    public InstancesResult suspendInstances(String type, String entity, String start, String end, String colo,
                                            String clusters, String sourceClusters, List<LifeCycle> lifeCycles,
                                            String doAsUser) throws UnsupportedEncodingException {
        ClientResponse clientResponse = new ResourceBuilder().path(Instances.SUSPEND.path, type, entity)
            .addQueryParam(START, start).addQueryParam(END, end).addQueryParam(COLO, colo)
            .addQueryParam(LIFECYCLE, lifeCycles, type).addQueryParam(USER, doAsUser).call(Instances.SUSPEND);
        return getResponse(InstancesResult.class, clientResponse);
    }

    public InstancesResult resumeInstances(String type, String entity, String start, String end, String colo,
                                           String clusters, String sourceClusters, List<LifeCycle> lifeCycles,
                                           String doAsUser) throws UnsupportedEncodingException {
        ClientResponse clientResponse = new ResourceBuilder().path(Instances.RESUME.path, type, entity)
            .addQueryParam(START, start).addQueryParam(END, end).addQueryParam(COLO, colo)
            .addQueryParam(LIFECYCLE, lifeCycles, type).addQueryParam(USER, doAsUser).call(Instances.RESUME);
        return getResponse(InstancesResult.class, clientResponse);
    }

    public InstancesResult rerunInstances(String type, String entity, String start,
                                 String end, String filePath, String colo,
                                 String clusters, String sourceClusters, List<LifeCycle> lifeCycles,
                                 Boolean isForced, String doAsUser) throws IOException {

        StringBuilder buffer = new StringBuilder();
        if (filePath != null) {
            BufferedReader in = null;
            try {
                in = new BufferedReader(new FileReader(filePath));

                String str;
                while ((str = in.readLine()) != null) {
                    buffer.append(str).append("\n");
                }
            } finally {
                IOUtils.closeQuietly(in);
            }
        }
        String temp = (buffer.length() == 0) ? null : buffer.toString();
        InputStream props = getServletInputStream(clusters, sourceClusters, temp);
        ClientResponse clientResponse = new ResourceBuilder().path(Instances.RERUN.path, type, entity)
            .addQueryParam(START, start).addQueryParam(END, end).addQueryParam(COLO, colo)
            .addQueryParam(LIFECYCLE, lifeCycles, type).addQueryParam(FORCE, isForced)
            .addQueryParam(USER, doAsUser).call(Instances.RERUN, props);
        return getResponse(InstancesResult.class, clientResponse);
    }

    public InstancesResult getLogsOfInstances(String type, String entity, String start,
                                              String end, String colo, String runId,
                                              List<LifeCycle> lifeCycles, String filterBy,
                                              String orderBy, String sortOrder, Integer offset,
                                              Integer numResults, String doAsUser) {
        ClientResponse clientResponse = new ResourceBuilder().path(Instances.LOG.path, type, entity)
            .addQueryParam(START, start).addQueryParam(END, end).addQueryParam(COLO, colo)
            .addQueryParam(RUN_ID, runId).addQueryParam(LIFECYCLE, lifeCycles, type)
            .addQueryParam(FILTER_BY, filterBy).addQueryParam(ORDER_BY, orderBy)
            .addQueryParam(SORT_ORDER, sortOrder).addQueryParam(OFFSET, offset)
            .addQueryParam(NUM_RESULTS, numResults).addQueryParam(USER, doAsUser).call(Instances.LOG);
        return getResponse(InstancesResult.class, clientResponse);
    }

    public InstancesResult getParamsOfInstance(String type, String entity,
                                      String start, String colo,
                                      List<LifeCycle> lifeCycles,
                                      String doAsUser)
        throws UnsupportedEncodingException {
        if (!DateValidator.validate(start)) {
            throw new FalconCLIException("Start date is mandatory and should be"
                    + " a valid date in  YYYY-MM-DDTHH:MMZ format.");
        }

        ClientResponse clientResponse = new ResourceBuilder().path(Instances.PARAMS.path, type, entity)
            .addQueryParam(START, start).addQueryParam(LIFECYCLE, lifeCycles, type)
            .addQueryParam(USER, doAsUser).call(Instances.PARAMS);
        return getResponse(InstancesResult.class, clientResponse);
    }

    public String getThreadDump(String doAsUser) {
        return sendAdminRequest(AdminOperations.STACK, doAsUser);
    }

    @Override
    public String getVersion(String doAsUser) {
        return sendAdminRequest(AdminOperations.VERSION, doAsUser);
    }

    public int getStatus(String doAsUser) {
        AdminOperations job =  AdminOperations.VERSION;
        ClientResponse clientResponse = new ResourceBuilder().path(job.path).addQueryParam(DO_AS_OPT, doAsUser)
            .call(job);
        printClientResponse(clientResponse);
        return clientResponse.getStatus();
    }

<<<<<<< HEAD
    public String getDimensionList(String dimensionType, String cluster, String doAsUser) {
=======
    public ClientResponse setSafemode(String safemode, String doAsUser) throws FalconCLIException {
        AdminOperations job =  AdminOperations.SAFEMODE;
        ClientResponse clientResponse = new ResourceBuilder().path(job.path).path(safemode)
                .addQueryParam(DO_AS_OPT, doAsUser).call(job);
        printClientResponse(clientResponse);
        return clientResponse;
    }

    public String getDimensionList(String dimensionType, String cluster, String doAsUser) throws FalconCLIException {
>>>>>>> e7ab8361
        return sendMetadataDiscoveryRequest(MetadataOperations.LIST, dimensionType, null, cluster, doAsUser);
    }

    public String getReplicationMetricsDimensionList(String schedEntityType, String schedEntityName,
                                                     Integer numResults, String doAsUser) {
        return sendRequestForReplicationMetrics(MetadataOperations.LIST,
                schedEntityType, schedEntityName, numResults, doAsUser);
    }

    public LineageGraphResult getEntityLineageGraph(String pipelineName, String doAsUser) {
        MetadataOperations operation = MetadataOperations.LINEAGE;
        ClientResponse clientResponse = new ResourceBuilder().path(operation.path).addQueryParam(DO_AS_OPT, doAsUser)
            .addQueryParam(FalconCLIConstants.PIPELINE_OPT, pipelineName).call(operation);
        printClientResponse(clientResponse);
        checkIfSuccessful(clientResponse);
        return clientResponse.getEntity(LineageGraphResult.class);
    }

    public String getDimensionRelations(String dimensionType, String dimensionName,
                                        String doAsUser) {
        return sendMetadataDiscoveryRequest(MetadataOperations.RELATIONS, dimensionType, dimensionName, null, doAsUser);
    }

    /**
     * Converts a InputStream into ServletInputStream.
     *
     * @param filePath - Path of file to stream
     * @return ServletInputStream
     */
    private InputStream getServletInputStream(String filePath) {

        if (filePath == null) {
            return null;
        }
        InputStream stream;
        try {
            stream = new FileInputStream(filePath);
        } catch (FileNotFoundException e) {
            throw new FalconCLIException("File not found:", e);
        }
        return stream;
    }

<<<<<<< HEAD
    private <T extends APIResult> T getResponse(Class<T> clazz,
                                                ClientResponse clientResponse) {
=======
    private <T> T getResponse(Class<T> clazz,
                                                ClientResponse clientResponse) throws FalconCLIException {
>>>>>>> e7ab8361
        printClientResponse(clientResponse);
        checkIfSuccessful(clientResponse);
        return clientResponse.getEntity(clazz);
    }

    private String getResponseAsString(ClientResponse clientResponse) {
        printClientResponse(clientResponse);
        checkIfSuccessful(clientResponse);
        return clientResponse.getEntity(String.class);
    }

    private class ResourceBuilder {
        WebResource resource;

        private ResourceBuilder path(String... paths) {
            for (String path : paths) {
                if (resource == null) {
                    resource = service.path(path);
                } else {
                    resource = resource.path(path);
                }
            }
            return this;
        }

        public ResourceBuilder addQueryParam(String paramName, Integer value) {
            if (value != null) {
                resource = resource.queryParam(paramName, value.toString());
            }
            return this;
        }

        public ResourceBuilder addQueryParam(String paramName, Boolean paramValue) {
            if (paramValue != null) {
                resource = resource.queryParam(paramName, String.valueOf(paramValue));
            }
            return this;
        }

        public ResourceBuilder addQueryParam(String paramName, String paramValue) {
            if (StringUtils.isNotBlank(paramValue)) {
                resource = resource.queryParam(paramName, paramValue);
            }
            return this;
        }

        public ResourceBuilder addQueryParam(String paramName, List<LifeCycle> lifeCycles,
                                             String type) {
            if (lifeCycles != null) {
                checkLifeCycleOption(lifeCycles, type);
                for (LifeCycle lifeCycle : lifeCycles) {
                    resource = resource.queryParam(paramName, lifeCycle.toString());
                }
            }
            return this;
        }

        private ClientResponse call(Entities entities) {
            return resource.header("Cookie", AUTH_COOKIE_EQ + authenticationToken)
                .accept(entities.mimeType).type(MediaType.TEXT_XML)
                .method(entities.method, ClientResponse.class);
        }

        public ClientResponse call(AdminOperations operation) {
            return resource.header("Cookie", AUTH_COOKIE_EQ + authenticationToken)
                .accept(operation.mimeType).type(MediaType.TEXT_XML)
                .method(operation.method, ClientResponse.class);
        }

        private ClientResponse call(MetadataOperations metadataOperations) {
            return resource.header("Cookie", AUTH_COOKIE_EQ + authenticationToken)
                .accept(metadataOperations.mimeType).type(MediaType.TEXT_XML)
                .method(metadataOperations.method, ClientResponse.class);
        }

        public ClientResponse call(Instances operation) {
            return resource.header("Cookie", AUTH_COOKIE_EQ + authenticationToken)
                .accept(operation.mimeType).type(MediaType.TEXT_XML)
                .method(operation.method, ClientResponse.class);
        }

        public ClientResponse call(ExtensionOperations operation) {
            return resource.header("Cookie", AUTH_COOKIE_EQ + authenticationToken)
                    .accept(operation.mimeType).type(MediaType.TEXT_XML)
                    .method(operation.method, ClientResponse.class);
        }

        public ClientResponse call(Entities operation, InputStream entityStream) {
            return resource.header("Cookie", AUTH_COOKIE_EQ + authenticationToken)
                .accept(operation.mimeType).type(MediaType.TEXT_XML)
                .method(operation.method, ClientResponse.class, entityStream);
        }

        public ClientResponse call(Instances operation, InputStream entityStream) {
            return resource.header("Cookie", AUTH_COOKIE_EQ + authenticationToken)
                .accept(operation.mimeType).type(MediaType.TEXT_XML)
                .method(operation.method, ClientResponse.class, entityStream);
        }

        public ClientResponse call(ExtensionOperations operation, InputStream entityStream) {
            return resource.header("Cookie", AUTH_COOKIE_EQ + authenticationToken)
                    .accept(operation.mimeType).type(MediaType.TEXT_XML)
                    .method(operation.method, ClientResponse.class, entityStream);
        }
    }

    public FeedLookupResult reverseLookUp(String type, String path, String doAsUser) {
        Entities api = Entities.LOOKUP;
        ClientResponse response = new ResourceBuilder().path(api.path, type).addQueryParam(DO_AS_OPT, doAsUser)
            .addQueryParam(PATH, path).call(api);
        return getResponse(FeedLookupResult.class, response);
    }

    public FeedInstanceResult getFeedInstanceListing(String type, String entity, String start, String end, String colo
            , String doAsUser) {

        checkType(type);
        Instances api = Instances.LISTING;
        ClientResponse clientResponse = new ResourceBuilder().path(api.path, type, entity)
            .addQueryParam(COLO, colo).addQueryParam(DO_AS_OPT, doAsUser).addQueryParam(START, start)
            .addQueryParam(END, end).call(api);
        return getResponse(FeedInstanceResult.class, clientResponse);
    }


    public InstanceDependencyResult getInstanceDependencies(String entityType, String entityName, String instanceTime,
                                                            String colo) {
        checkType(entityType);
        Instances api = Instances.DEPENDENCY;
        ClientResponse clientResponse = new ResourceBuilder().path(api.path, entityType, entityName)
            .addQueryParam(COLO, colo).addQueryParam(INSTANCE_TIME, instanceTime).call(api);
        return getResponse(InstanceDependencyResult.class, clientResponse);
    }

    //RESUME CHECKSTYLE CHECK VisibilityModifierCheck

    private void checkLifeCycleOption(List<LifeCycle> lifeCycles, String type) {
        if (lifeCycles != null && !lifeCycles.isEmpty()) {
            EntityType entityType = EntityType.getEnum(type);
            for (LifeCycle lifeCycle : lifeCycles) {
                if (entityType != lifeCycle.getTag().getType()) {
                    throw new FalconCLIException("Incorrect lifecycle: " + lifeCycle + "for given type: " + type);
                }
            }
        }
    }

    protected void checkType(String type) {
        if (type == null || type.isEmpty()) {
            throw new FalconCLIException("entity type is empty");
        } else {
            EntityType entityType = EntityType.getEnum(type);
            if (entityType == EntityType.CLUSTER) {
                throw new FalconCLIException(
                        "Instance management functions don't apply to Cluster entities");
            }
        }
    }

    private String sendAdminRequest(AdminOperations job, String doAsUser) {
        ClientResponse clientResponse = new ResourceBuilder().path(job.path).addQueryParam(DO_AS_OPT, doAsUser)
            .call(job);
        return getResponseAsString(clientResponse);
    }

    private String sendRequestForReplicationMetrics(final MetadataOperations operation, final String schedEntityType,
                                                    final String schedEntityName, Integer numResults,
                                                    final String doAsUser) {
        WebResource resource = service.path(operation.path)
                .path(schedEntityName)
                .path(RelationshipType.REPLICATION_METRICS.getName())
                .path(FalconCLIConstants.LIST_OPT);

        if (StringUtils.isNotEmpty(schedEntityName)) {
            resource = resource.queryParam(FalconCLIConstants.TYPE_OPT, schedEntityType);
        }

        if (numResults != null) {
            resource = resource.queryParam(FalconCLIConstants.NUM_RESULTS_OPT, numResults.toString());
        }

        if (StringUtils.isNotEmpty(doAsUser)) {
            resource = resource.queryParam(FalconCLIConstants.DO_AS_OPT, doAsUser);
        }

        ClientResponse clientResponse = resource
                .header("Cookie", AUTH_COOKIE_EQ + authenticationToken)
                .accept(operation.mimeType).type(operation.mimeType)
                .method(operation.method, ClientResponse.class);

        printClientResponse(clientResponse);

        checkIfSuccessful(clientResponse);
        return clientResponse.getEntity(String.class);

    }

    private String sendMetadataDiscoveryRequest(final MetadataOperations operation,
                                                final String dimensionType,
                                                final String dimensionName,
                                                final String cluster,
                                                final String doAsUser) {
        WebResource resource;
        switch (operation) {
        case LIST:
            resource = service.path(operation.path)
                    .path(dimensionType)
                    .path(FalconCLIConstants.LIST_OPT);
            break;

        case RELATIONS:
            resource = service.path(operation.path)
                    .path(dimensionType)
                    .path(dimensionName)
                    .path(FalconCLIConstants.RELATIONS_OPT);
            break;

        default:
            throw new FalconCLIException("Invalid Metadata client Operation " + operation.toString());
        }

        if (!StringUtils.isEmpty(cluster)) {
            resource = resource.queryParam(FalconCLIConstants.CLUSTER_OPT, cluster);
        }

        if (StringUtils.isNotEmpty(doAsUser)) {
            resource = resource.queryParam(FalconCLIConstants.DO_AS_OPT, doAsUser);
        }

        ClientResponse clientResponse = resource
                .header("Cookie", AUTH_COOKIE_EQ + authenticationToken)
                .accept(operation.mimeType).type(operation.mimeType)
                .method(operation.method, ClientResponse.class);

        printClientResponse(clientResponse);

        checkIfSuccessful(clientResponse);
        return clientResponse.getEntity(String.class);
    }


    public String getVertex(String id, String doAsUser) {
        return sendMetadataLineageRequest(MetadataOperations.VERTICES, id, doAsUser);
    }

    public String getVertices(String key, String value, String doAsUser) {
        return sendMetadataLineageRequest(MetadataOperations.VERTICES, key, value, doAsUser);
    }

    public String getVertexEdges(String id, String direction, String doAsUser) {
        return sendMetadataLineageRequestForEdges(MetadataOperations.VERTICES, id, direction, doAsUser);
    }

    public String getEdge(String id, String doAsUser) {
        return sendMetadataLineageRequest(MetadataOperations.EDGES, id, doAsUser);
    }

<<<<<<< HEAD
    private String getRecipePath(String recipePropertiesFile) {
        String recipePath = null;
        if (StringUtils.isNotBlank(recipePropertiesFile)) {
            File file = new File(recipePropertiesFile);
            if (file.exists()) {
                recipePath = file.getAbsoluteFile().getParentFile().getAbsolutePath();
            }
        } else {
            recipePath = clientProperties.getProperty("falcon.recipe.path");
        }
=======
    public String enumerateExtensions() throws FalconCLIException {
        ClientResponse clientResponse = new ResourceBuilder()
                .path(ExtensionOperations.ENUMERATE.path)
                .call(ExtensionOperations.ENUMERATE);
        return getResponse(String.class, clientResponse);
    }
>>>>>>> e7ab8361

    public String getExtensionDefinition(final String extensionName) throws FalconCLIException {
        ClientResponse clientResponse = new ResourceBuilder()
                .path(ExtensionOperations.DEFINITION.path, extensionName)
                .call(ExtensionOperations.DEFINITION);
        return getResponse(String.class, clientResponse);
    }

<<<<<<< HEAD
    public APIResult submitRecipe(String recipeName, String recipeToolClassName,
                                  final String recipeOperation, String recipePropertiesFile, Boolean skipDryRun,
                                  final String doAsUser) {
        String recipePath = getRecipePath(recipePropertiesFile);
=======
    public String getExtensionDescription(final String extensionName) throws FalconCLIException {
        ClientResponse clientResponse = new ResourceBuilder()
                .path(ExtensionOperations.DESCRIBE.path, extensionName)
                .call(ExtensionOperations.DESCRIBE);
        return getResponse(String.class, clientResponse);
    }
>>>>>>> e7ab8361

    public APIResult submitExtensionJob(final String extensionName, final String filePath, final String doAsUser)
        throws FalconCLIException {
        InputStream entityStream = getServletInputStream(filePath);
        ClientResponse clientResponse = new ResourceBuilder()
                .path(ExtensionOperations.SUBMIT.path, extensionName)
                .addQueryParam(DO_AS_OPT, doAsUser)
                .call(ExtensionOperations.SUBMIT, entityStream);
        return getResponse(APIResult.class, clientResponse);
    }

    public APIResult submitAndScheduleExtensionJob(final String extensionName, final String filePath,
                                                   final String doAsUser) throws FalconCLIException {
        InputStream entityStream = getServletInputStream(filePath);
        ClientResponse clientResponse = new ResourceBuilder()
                .path(ExtensionOperations.SUBMIT_AND_SCHEDULE.path, extensionName)
                .addQueryParam(DO_AS_OPT, doAsUser)
                .call(ExtensionOperations.SUBMIT_AND_SCHEDULE, entityStream);
        return getResponse(APIResult.class, clientResponse);
    }

    public APIResult updateExtensionJob(final String extensionName, final String filePath, final String doAsUser)
        throws FalconCLIException {
        InputStream entityStream = getServletInputStream(filePath);
        ClientResponse clientResponse = new ResourceBuilder()
                .path(ExtensionOperations.UPDATE.path, extensionName)
                .addQueryParam(DO_AS_OPT, doAsUser)
                .call(ExtensionOperations.UPDATE, entityStream);
        return getResponse(APIResult.class, clientResponse);
    }

    public APIResult validateExtensionJob(final String extensionName, final String filePath, final String doAsUser)
        throws FalconCLIException {
        InputStream entityStream = getServletInputStream(filePath);
        ClientResponse clientResponse = new ResourceBuilder()
                .path(ExtensionOperations.VALIDATE.path, extensionName)
                .addQueryParam(DO_AS_OPT, doAsUser)
                .call(ExtensionOperations.VALIDATE, entityStream);
        return getResponse(APIResult.class, clientResponse);
    }

    public APIResult scheduleExtensionJob(final String jobName, final String doAsUser) throws FalconCLIException {
        ClientResponse clientResponse = new ResourceBuilder()
                .path(ExtensionOperations.SCHEDULE.path, jobName)
                .addQueryParam(DO_AS_OPT, doAsUser)
                .call(ExtensionOperations.SCHEDULE);
        return getResponse(APIResult.class, clientResponse);
    }

    public APIResult suspendExtensionJob(final String jobName, final String doAsUser) throws FalconCLIException {
        ClientResponse clientResponse = new ResourceBuilder()
                .path(ExtensionOperations.SUSPEND.path, jobName)
                .addQueryParam(DO_AS_OPT, doAsUser)
                .call(ExtensionOperations.SUSPEND);
        return getResponse(APIResult.class, clientResponse);
    }

    public APIResult resumeExtensionJob(final String jobName, final String doAsUser) throws FalconCLIException {
        ClientResponse clientResponse = new ResourceBuilder()
                .path(ExtensionOperations.RESUME.path, jobName)
                .addQueryParam(DO_AS_OPT, doAsUser)
                .call(ExtensionOperations.RESUME);
        return getResponse(APIResult.class, clientResponse);
    }

    public APIResult deleteExtensionJob(final String jobName, final String doAsUser) throws FalconCLIException {
        ClientResponse clientResponse = new ResourceBuilder()
                .path(ExtensionOperations.DELETE.path, jobName)
                .addQueryParam(DO_AS_OPT, doAsUser)
                .call(ExtensionOperations.DELETE);
        return getResponse(APIResult.class, clientResponse);
    }

    public ExtensionJobList listExtensionJob(final String extensionName, final String doAsUser,
                                             final String sortOrder, final String offset,
                                             final String numResults, final String fields) throws FalconCLIException {
        ClientResponse clientResponse = new ResourceBuilder()
                .path(ExtensionOperations.LIST.path, extensionName)
                .addQueryParam(DO_AS_OPT, doAsUser)
                .addQueryParam(FIELDS, fields)
                .addQueryParam(SORT_ORDER, sortOrder)
                .addQueryParam(OFFSET, offset)
                .addQueryParam(NUM_RESULTS, numResults)
                .call(ExtensionOperations.LIST);
        return getResponse(ExtensionJobList.class, clientResponse);
    }

    public ExtensionInstanceList listExtensionInstance(final String jobName, final String doAsUser, final String fields,
                                                       final String start, final String end, final String status,
                                                       final String orderBy, final String sortOrder,
                                                       final String offset, final String numResults)
        throws FalconCLIException {
        ClientResponse clientResponse = new ResourceBuilder()
                .path(ExtensionOperations.INSTANCES.path, jobName)
                .addQueryParam(DO_AS_OPT, doAsUser)
                .addQueryParam(FIELDS, fields)
                .addQueryParam(START, start)
                .addQueryParam(END, end)
                .addQueryParam(INSTANCE_STATUS, status)
                .addQueryParam(ORDER_BY, orderBy)
                .addQueryParam(SORT_ORDER, sortOrder)
                .addQueryParam(OFFSET, offset)
                .addQueryParam(NUM_RESULTS, numResults)
                .call(ExtensionOperations.INSTANCES);
        return getResponse(ExtensionInstanceList.class, clientResponse);
    }

    private String sendExtensionRequest(final ExtensionOperations operation,
                                        final String extensionName) throws FalconCLIException {
        WebResource resource;
        switch (operation) {
        case ENUMERATE:
            resource = service.path(operation.path);
            break;

        case DESCRIBE:
        case DEFINITION:
            resource = service.path(operation.path).path(extensionName);
            break;

        default:
            throw new FalconCLIException("Invalid extension client Operation " + operation.toString());
        }

        ClientResponse clientResponse = resource
                .header("Cookie", AUTH_COOKIE_EQ + authenticationToken)
                .accept(operation.mimeType).type(operation.mimeType)
                .method(operation.method, ClientResponse.class);

        checkIfSuccessful(clientResponse);
        return clientResponse.getEntity(String.class);
    }

    private String sendMetadataLineageRequest(MetadataOperations job, String id,
                                              String doAsUser) {
        ClientResponse clientResponse = new ResourceBuilder().path(job.path, id).addQueryParam(DO_AS_OPT, doAsUser)
            .call(job);
        return getResponseAsString(clientResponse);
    }

    private String sendMetadataLineageRequest(MetadataOperations job, String key,
                                              String value, String doAsUser) {
        ClientResponse clientResponse = new ResourceBuilder().path(job.path).addQueryParam(DO_AS_OPT, doAsUser)
            .addQueryParam(KEY, key).addQueryParam(VALUE, value).call(job);
        return getResponseAsString(clientResponse);
    }

    private String sendMetadataLineageRequestForEdges(MetadataOperations job, String id,
                                                      String direction, String doAsUser) {
        ClientResponse clientResponse = new ResourceBuilder().path(job.path, id, direction)
            .addQueryParam(DO_AS_OPT, doAsUser).call(job);
        return getResponseAsString(clientResponse);
    }

    private void checkIfSuccessful(ClientResponse clientResponse) {
        Response.Status.Family statusFamily = clientResponse.getClientResponseStatus().getFamily();
        if (statusFamily != Response.Status.Family.SUCCESSFUL && statusFamily != Response.Status.Family.INFORMATIONAL) {
            throw FalconCLIException.fromReponse(clientResponse);
        }
    }

    private void printClientResponse(ClientResponse clientResponse) {
        if (getDebugMode()) {
            OUT.get().println(clientResponse.toString());
        }
    }
}<|MERGE_RESOLUTION|>--- conflicted
+++ resolved
@@ -707,9 +707,6 @@
         return clientResponse.getStatus();
     }
 
-<<<<<<< HEAD
-    public String getDimensionList(String dimensionType, String cluster, String doAsUser) {
-=======
     public ClientResponse setSafemode(String safemode, String doAsUser) throws FalconCLIException {
         AdminOperations job =  AdminOperations.SAFEMODE;
         ClientResponse clientResponse = new ResourceBuilder().path(job.path).path(safemode)
@@ -719,7 +716,6 @@
     }
 
     public String getDimensionList(String dimensionType, String cluster, String doAsUser) throws FalconCLIException {
->>>>>>> e7ab8361
         return sendMetadataDiscoveryRequest(MetadataOperations.LIST, dimensionType, null, cluster, doAsUser);
     }
 
@@ -763,13 +759,8 @@
         return stream;
     }
 
-<<<<<<< HEAD
-    private <T extends APIResult> T getResponse(Class<T> clazz,
+    private <T> T getResponse(Class<T> clazz,
                                                 ClientResponse clientResponse) {
-=======
-    private <T> T getResponse(Class<T> clazz,
-                                                ClientResponse clientResponse) throws FalconCLIException {
->>>>>>> e7ab8361
         printClientResponse(clientResponse);
         checkIfSuccessful(clientResponse);
         return clientResponse.getEntity(clazz);
@@ -1027,25 +1018,12 @@
         return sendMetadataLineageRequest(MetadataOperations.EDGES, id, doAsUser);
     }
 
-<<<<<<< HEAD
-    private String getRecipePath(String recipePropertiesFile) {
-        String recipePath = null;
-        if (StringUtils.isNotBlank(recipePropertiesFile)) {
-            File file = new File(recipePropertiesFile);
-            if (file.exists()) {
-                recipePath = file.getAbsoluteFile().getParentFile().getAbsolutePath();
-            }
-        } else {
-            recipePath = clientProperties.getProperty("falcon.recipe.path");
-        }
-=======
     public String enumerateExtensions() throws FalconCLIException {
         ClientResponse clientResponse = new ResourceBuilder()
                 .path(ExtensionOperations.ENUMERATE.path)
                 .call(ExtensionOperations.ENUMERATE);
         return getResponse(String.class, clientResponse);
     }
->>>>>>> e7ab8361
 
     public String getExtensionDefinition(final String extensionName) throws FalconCLIException {
         ClientResponse clientResponse = new ResourceBuilder()
@@ -1054,19 +1032,12 @@
         return getResponse(String.class, clientResponse);
     }
 
-<<<<<<< HEAD
-    public APIResult submitRecipe(String recipeName, String recipeToolClassName,
-                                  final String recipeOperation, String recipePropertiesFile, Boolean skipDryRun,
-                                  final String doAsUser) {
-        String recipePath = getRecipePath(recipePropertiesFile);
-=======
     public String getExtensionDescription(final String extensionName) throws FalconCLIException {
         ClientResponse clientResponse = new ResourceBuilder()
                 .path(ExtensionOperations.DESCRIBE.path, extensionName)
                 .call(ExtensionOperations.DESCRIBE);
         return getResponse(String.class, clientResponse);
     }
->>>>>>> e7ab8361
 
     public APIResult submitExtensionJob(final String extensionName, final String filePath, final String doAsUser)
         throws FalconCLIException {
