/**
 * Licensed to the Apache Software Foundation (ASF) under one
 * or more contributor license agreements.  See the NOTICE file
 * distributed with this work for additional information
 * regarding copyright ownership.  The ASF licenses this file
 * to you under the Apache License, Version 2.0 (the
 * "License"); you may not use this file except in compliance
 * with the License.  You may obtain a copy of the License at
 *
 *     http://www.apache.org/licenses/LICENSE-2.0
 *
 * Unless required by applicable law or agreed to in writing, software
 * distributed under the License is distributed on an "AS IS" BASIS,
 * WITHOUT WARRANTIES OR CONDITIONS OF ANY KIND, either express or implied.
 * See the License for the specific language governing permissions and
 * limitations under the License.
 */

package org.apache.falcon.client;

import java.io.BufferedReader;
import java.io.File;
import java.io.FileInputStream;
import java.io.FileNotFoundException;
import java.io.FileReader;
import java.io.IOException;
import java.io.InputStream;
import java.io.PrintStream;
import java.io.UnsupportedEncodingException;
import java.lang.reflect.Method;
import java.net.URL;
import java.security.SecureRandom;
import java.util.List;
import java.util.Properties;
import java.util.concurrent.atomic.AtomicReference;

import javax.net.ssl.HostnameVerifier;
import javax.net.ssl.HttpsURLConnection;
import javax.net.ssl.SSLContext;
import javax.net.ssl.SSLSession;
import javax.net.ssl.TrustManager;
import javax.ws.rs.HttpMethod;
import javax.ws.rs.core.MediaType;
import javax.ws.rs.core.Response;
import javax.ws.rs.core.UriBuilder;

import org.apache.commons.io.IOUtils;
import org.apache.commons.lang3.StringUtils;
import org.apache.commons.net.util.TrustManagerUtils;
import org.apache.falcon.LifeCycle;
import org.apache.falcon.cli.FalconCLI;
import org.apache.falcon.cli.FalconMetadataCLI;
import org.apache.falcon.entity.v0.DateValidator;
import org.apache.falcon.entity.v0.Entity;
import org.apache.falcon.entity.v0.EntityType;
import org.apache.falcon.metadata.RelationshipType;
import org.apache.falcon.recipe.RecipeTool;
import org.apache.falcon.recipe.RecipeToolArgs;
import org.apache.falcon.resource.APIResult;
import org.apache.falcon.resource.EntityList;
import org.apache.falcon.resource.EntitySummaryResult;
import org.apache.falcon.resource.FeedInstanceResult;
import org.apache.falcon.resource.FeedLookupResult;
import org.apache.falcon.resource.InstanceDependencyResult;
import org.apache.falcon.resource.InstancesResult;
import org.apache.falcon.resource.InstancesSummaryResult;
import org.apache.falcon.resource.LineageGraphResult;
import org.apache.falcon.resource.SchedulableEntityInstanceResult;
import org.apache.falcon.resource.TriageResult;
import org.apache.hadoop.security.authentication.client.AuthenticatedURL;
import org.apache.hadoop.security.authentication.client.KerberosAuthenticator;
import org.apache.hadoop.security.authentication.client.PseudoAuthenticator;

import com.sun.jersey.api.client.Client;
import com.sun.jersey.api.client.ClientResponse;
import com.sun.jersey.api.client.WebResource;
import com.sun.jersey.api.client.config.DefaultClientConfig;
import com.sun.jersey.client.urlconnection.HTTPSProperties;

/**
 * Client API to submit and manage Falcon Entities (Cluster, Feed, Process) jobs
 * against an Falcon instance.
 */
public class FalconClient extends AbstractFalconClient {

    public static final AtomicReference<PrintStream> OUT = new AtomicReference<>(System.out);

    public static final String WS_HEADER_PREFIX = "header:";
    public static final String USER = System.getProperty("user.name");
    public static final String AUTH_URL = "api/options?" + PseudoAuthenticator.USER_NAME + "=" + USER;



    public static final String PATH = "path";
    public static final String COLO = "colo";
    private static final String KEY = "key";
    private static final String VALUE = "value";
    public static final String CLUSTER = "cluster";
    public static final String RUN_ID = "runid";
    public static final String FORCE = "force";
    public static final String SHOW_SCHEDULER = "showScheduler";
    public static final String ENTITY_NAME = "name";
    public static final String SKIP_DRYRUN = "skipDryRun";
    public static final String FILTER_BY = "filterBy";
    public static final String ORDER_BY = "orderBy";
    public static final String SORT_ORDER = "sortOrder";
    public static final String OFFSET = "offset";
    public static final String NUM_RESULTS = "numResults";
    public static final String START = "start";
    public static final String END = "end";
    public static final String INSTANCE_TIME = "instanceTime";
    public static final String PROPERTIES = "properties";
    private static final String FIELDS = "fields";
    private static final String NAME_SUBSEQUENCE = "nameseq";
    private static final String FILTER_TAGS = "tags";
    private static final String TAG_KEYWORDS = "tagkeys";
    private static final String LIFECYCLE = "lifecycle";
    private static final String NUM_INSTANCES = "numInstances";
    public static final String ALL_ATTEMPTS = "allAttempts";




    public static final String DO_AS_OPT = "doAs";
    /**
     * Name of the HTTP cookie used for the authentication token between the client and the server.
     */
    public static final String AUTH_COOKIE = "hadoop.auth";
    private static final String AUTH_COOKIE_EQ = AUTH_COOKIE + "=";

    private static final KerberosAuthenticator AUTHENTICATOR = new KerberosAuthenticator();
    private static final String TEMPLATE_SUFFIX = "-template.xml";


    private static final String PROPERTIES_SUFFIX = ".properties";
    public static final HostnameVerifier ALL_TRUSTING_HOSTNAME_VERIFIER = new HostnameVerifier() {
        @Override
        public boolean verify(String hostname, SSLSession sslSession) {
            return true;
        }
    };
    private final WebResource service;
    private final AuthenticatedURL.Token authenticationToken;

    /**
     * debugMode=false means no debugging. debugMode=true means debugging on.
     */
    private boolean debugMode = false;

    private final Properties clientProperties;

    /**
     * Create a Falcon client instance.
     *
     * @param falconUrl of the server to which client interacts
     * @throws FalconCLIException - If unable to initialize SSL Props
     */
    public FalconClient(String falconUrl) throws FalconCLIException {
        this(falconUrl, new Properties());
    }

    /**
     * Create a Falcon client instance.
     *
     * @param falconUrl of the server to which client interacts
     * @param properties client properties
     * @throws FalconCLIException - If unable to initialize SSL Props
     */
    public FalconClient(String falconUrl, Properties properties) throws FalconCLIException {
        try {
            String baseUrl = notEmpty(falconUrl, "FalconUrl");
            if (!baseUrl.endsWith("/")) {
                baseUrl += "/";
            }
            this.clientProperties = properties;
            SSLContext sslContext = getSslContext();
            DefaultClientConfig config = new DefaultClientConfig();
            config.getProperties().put(HTTPSProperties.PROPERTY_HTTPS_PROPERTIES,
                    new HTTPSProperties(ALL_TRUSTING_HOSTNAME_VERIFIER, sslContext)
            );
            Client client = Client.create(config);
            client.setConnectTimeout(Integer.parseInt(clientProperties.getProperty("falcon.connect.timeout",
                    "180000")));
            client.setReadTimeout(Integer.parseInt(clientProperties.getProperty("falcon.read.timeout", "180000")));
            service = client.resource(UriBuilder.fromUri(baseUrl).build());
            client.resource(UriBuilder.fromUri(baseUrl).build());
            authenticationToken = getToken(baseUrl);
        } catch (Exception e) {
            throw new FalconCLIException("Unable to initialize Falcon Client object. Cause : " + e.getMessage(), e);
        }
    }

    private static SSLContext getSslContext() throws Exception {
        SSLContext sslContext = SSLContext.getInstance("SSL");
        sslContext.init(
                null,
                new TrustManager[]{TrustManagerUtils.getValidateServerCertificateTrustManager()},
                new SecureRandom());
        return sslContext;
    }

    /**
     * @return current debug Mode
     */
    public boolean getDebugMode() {
        return debugMode;
    }

    /**
     * Set debug mode.
     *
     * @param debugMode : debugMode=false means no debugging. debugMode=true means debugging on
     */
    public void setDebugMode(boolean debugMode) {
        this.debugMode = debugMode;
    }

    public static AuthenticatedURL.Token getToken(String baseUrl) throws FalconCLIException {
        AuthenticatedURL.Token currentToken = new AuthenticatedURL.Token();
        try {
            URL url = new URL(baseUrl + AUTH_URL);
            // using KerberosAuthenticator which falls back to PsuedoAuthenticator
            // instead of passing authentication type from the command line - bad factory
            HttpsURLConnection.setDefaultSSLSocketFactory(getSslContext().getSocketFactory());
            HttpsURLConnection.setDefaultHostnameVerifier(ALL_TRUSTING_HOSTNAME_VERIFIER);
            new AuthenticatedURL(AUTHENTICATOR).openConnection(url, currentToken);
        } catch (Exception ex) {
            throw new FalconCLIException("Could not authenticate, " + ex.getMessage(), ex);
        }

        return currentToken;
    }


    /**
     * Methods allowed on Entity Resources.
     */
    protected static enum Entities {
        VALIDATE("api/entities/validate/", HttpMethod.POST, MediaType.TEXT_XML),
        SUBMIT("api/entities/submit/", HttpMethod.POST, MediaType.TEXT_XML),
        UPDATE("api/entities/update/", HttpMethod.POST, MediaType.TEXT_XML),
        SUBMITANDSCHEDULE("api/entities/submitAndSchedule/", HttpMethod.POST, MediaType.TEXT_XML),
        SCHEDULE("api/entities/schedule/", HttpMethod.POST, MediaType.TEXT_XML),
        SUSPEND("api/entities/suspend/", HttpMethod.POST, MediaType.TEXT_XML),
        RESUME("api/entities/resume/", HttpMethod.POST, MediaType.TEXT_XML),
        DELETE("api/entities/delete/", HttpMethod.DELETE, MediaType.TEXT_XML),
        STATUS("api/entities/status/", HttpMethod.GET, MediaType.TEXT_XML),
        DEFINITION("api/entities/definition/", HttpMethod.GET, MediaType.TEXT_XML),
        LIST("api/entities/list/", HttpMethod.GET, MediaType.TEXT_XML),
        SUMMARY("api/entities/summary", HttpMethod.GET, MediaType.APPLICATION_JSON),
        LOOKUP("api/entities/lookup/", HttpMethod.GET, MediaType.APPLICATION_JSON),
        DEPENDENCY("api/entities/dependencies/", HttpMethod.GET, MediaType.TEXT_XML),
        SLA("api/entities/sla-alert", HttpMethod.GET, MediaType.APPLICATION_JSON),
        TOUCH("api/entities/touch", HttpMethod.POST, MediaType.TEXT_XML);

        private String path;
        private String method;
        private String mimeType;

        Entities(String path, String method, String mimeType) {
            this.path = path;
            this.method = method;
            this.mimeType = mimeType;
        }
    }

    /**
     * Methods allowed on Metadata Discovery Resources.
     */
    protected static enum MetadataOperations {

        LIST("api/metadata/discovery/", HttpMethod.GET, MediaType.APPLICATION_JSON),
        RELATIONS("api/metadata/discovery/", HttpMethod.GET, MediaType.APPLICATION_JSON),
        VERTICES("api/metadata/lineage/vertices", HttpMethod.GET, MediaType.APPLICATION_JSON),
        EDGES("api/metadata/lineage/edges", HttpMethod.GET, MediaType.APPLICATION_JSON),
        LINEAGE("api/metadata/lineage/entities", HttpMethod.GET, MediaType.APPLICATION_JSON);

        private String path;
        private String method;
        private String mimeType;

        MetadataOperations(String path, String method, String mimeType) {
            this.path = path;
            this.method = method;
            this.mimeType = mimeType;
        }
    }

    /**
     * Methods allowed on Process Instance Resources.
     */
    protected static enum Instances {
        RUNNING("api/instance/running/", HttpMethod.GET, MediaType.APPLICATION_JSON),
        STATUS("api/instance/status/", HttpMethod.GET, MediaType.APPLICATION_JSON),
        LIST("api/instance/list", HttpMethod.GET, MediaType.APPLICATION_JSON),
        KILL("api/instance/kill/", HttpMethod.POST, MediaType.APPLICATION_JSON),
        SUSPEND("api/instance/suspend/", HttpMethod.POST, MediaType.APPLICATION_JSON),
        RESUME("api/instance/resume/", HttpMethod.POST, MediaType.APPLICATION_JSON),
        RERUN("api/instance/rerun/", HttpMethod.POST, MediaType.APPLICATION_JSON),
        LOG("api/instance/logs/", HttpMethod.GET, MediaType.APPLICATION_JSON),
        SUMMARY("api/instance/summary/", HttpMethod.GET, MediaType.APPLICATION_JSON),
        PARAMS("api/instance/params/", HttpMethod.GET, MediaType.APPLICATION_JSON),
        DEPENDENCY("api/instance/dependencies/", HttpMethod.GET, MediaType.APPLICATION_JSON),
        TRIAGE("api/instance/triage/", HttpMethod.GET, MediaType.APPLICATION_JSON),
        LISTING("api/instance/listing/", HttpMethod.GET, MediaType.APPLICATION_JSON);

        private String path;
        private String method;
        private String mimeType;

        Instances(String path, String method, String mimeType) {
            this.path = path;
            this.method = method;
            this.mimeType = mimeType;
        }
    }

    protected static enum AdminOperations {

        STACK("api/admin/stack", HttpMethod.GET, MediaType.TEXT_PLAIN),
        VERSION("api/admin/version", HttpMethod.GET, MediaType.APPLICATION_JSON);

        private String path;
        private String method;
        private String mimeType;

        AdminOperations(String path, String method, String mimeType) {
            this.path = path;
            this.method = method;
            this.mimeType = mimeType;
        }
    }

    public String notEmpty(String str, String name) {
        if (str == null) {

            throw new IllegalArgumentException(name + " cannot be null");
        }
        if (str.length() == 0) {
            throw new IllegalArgumentException(name + " cannot be empty");
        }
        return str;
    }

    public APIResult schedule(EntityType entityType, String entityName, String colo,
                              Boolean skipDryRun, String doAsUser, String properties) throws FalconCLIException {
        String type = entityType.toString().toLowerCase();
        ClientResponse clientResponse = new ResourceBuilder().path(Entities.SCHEDULE.path, type, entityName)
            .addQueryParam(COLO, colo).addQueryParam(SKIP_DRYRUN, skipDryRun)
            .addQueryParam(PROPERTIES, properties).addQueryParam(DO_AS_OPT, doAsUser).call(Entities.SCHEDULE);
        return getResponse(APIResult.class, clientResponse);
    }

    public APIResult suspend(EntityType entityType, String entityName, String colo, String doAsUser)
        throws FalconCLIException {
        String type = entityType.toString().toLowerCase();
        ClientResponse clientResponse = new ResourceBuilder().path(Entities.SUSPEND.path, type, entityName)
            .addQueryParam(COLO, colo).addQueryParam(DO_AS_OPT, doAsUser).call(Entities.SUSPEND);
        return getResponse(APIResult.class, clientResponse);
    }

    public APIResult resume(EntityType entityType, String entityName, String colo, String doAsUser)
        throws FalconCLIException {
        String type = entityType.toString().toLowerCase();
        ClientResponse clientResponse = new ResourceBuilder().path(Entities.RESUME.path, type, entityName)
            .addQueryParam(COLO, colo).addQueryParam(DO_AS_OPT, doAsUser).call(Entities.RESUME);
        return getResponse(APIResult.class, clientResponse);
    }

    public APIResult delete(EntityType entityType, String entityName, String doAsUser) throws FalconCLIException {
        String type = entityType.toString().toLowerCase();
        ClientResponse clientResponse = new ResourceBuilder().path(Entities.DELETE.path, type, entityName)
            .addQueryParam(DO_AS_OPT, doAsUser).call(Entities.DELETE);
        return getResponse(APIResult.class, clientResponse);
    }

    public APIResult validate(String entityType, String filePath, Boolean skipDryRun, String doAsUser)
        throws FalconCLIException {
        InputStream entityStream = getServletInputStream(filePath);
        ClientResponse clientResponse = new ResourceBuilder().path(Entities.VALIDATE.path, entityType)
            .addQueryParam(SKIP_DRYRUN, skipDryRun).addQueryParam(DO_AS_OPT, doAsUser)
            .call(Entities.VALIDATE, entityStream);
        return getResponse(APIResult.class, clientResponse);
    }

    public APIResult submit(String entityType, String filePath, String doAsUser)
        throws FalconCLIException {
        InputStream entityStream = getServletInputStream(filePath);
        ClientResponse clientResponse = new ResourceBuilder().path(Entities.SUBMIT.path, entityType)
            .addQueryParam(DO_AS_OPT, doAsUser).call(Entities.SUBMIT, entityStream);
        return getResponse(APIResult.class, clientResponse);
    }

    public APIResult update(String entityType, String entityName, String filePath,
                            Boolean skipDryRun, String doAsUser) throws FalconCLIException {
        InputStream entityStream = getServletInputStream(filePath);
        Entities operation = Entities.UPDATE;
        ClientResponse clientResponse = new ResourceBuilder().path(operation.path, entityType, entityName)
            .addQueryParam(SKIP_DRYRUN, skipDryRun).addQueryParam(DO_AS_OPT, doAsUser)
            .call(operation, entityStream);
        return getResponse(APIResult.class, clientResponse);
    }

    @Override
    public APIResult submitAndSchedule(String entityType, String filePath, Boolean skipDryRun,
                                       String doAsUser, String properties) throws FalconCLIException {
        InputStream entityStream = getServletInputStream(filePath);
        ClientResponse clientResponse = new ResourceBuilder().path(Entities.SUBMITANDSCHEDULE.path, entityType)
            .addQueryParam(SKIP_DRYRUN, skipDryRun).addQueryParam(DO_AS_OPT, doAsUser)
            .addQueryParam(PROPERTIES, properties).call(Entities.SUBMITANDSCHEDULE, entityStream);
        return getResponse(APIResult.class, clientResponse);
    }

    public APIResult getStatus(EntityType entityType, String entityName, String colo,
                               String doAsUser, boolean showScheduler) throws FalconCLIException {
        String type = entityType.toString().toLowerCase();
        ClientResponse clientResponse = new ResourceBuilder().path(Entities.STATUS.path, type, entityName)
            .addQueryParam(COLO, colo).addQueryParam(DO_AS_OPT, doAsUser)
            .addQueryParam(SHOW_SCHEDULER, showScheduler).call(Entities.STATUS);

        return getResponse(APIResult.class, clientResponse);
    }

    public Entity getDefinition(String entityType, String entityName, String doAsUser) throws FalconCLIException {
        ClientResponse clientResponse = new ResourceBuilder().path(Entities.DEFINITION.path, entityType, entityName)
            .call(Entities.DEFINITION);
        String entity = getResponseAsString(clientResponse);
        return Entity.fromString(EntityType.getEnum(entityType), entity);
    }

    public EntityList getDependency(String entityType, String entityName, String doAsUser)
        throws FalconCLIException {

        ClientResponse clientResponse = new ResourceBuilder().path(Entities.DEPENDENCY.path, entityType, entityName)
            .addQueryParam(DO_AS_OPT, doAsUser).call(Entities.DEPENDENCY);

        printClientResponse(clientResponse);
        checkIfSuccessful(clientResponse);

        EntityList result = clientResponse.getEntity(EntityList.class);
        if (result == null || result.getElements() == null) {
            return null;
        }
        return result;
    }

    //SUSPEND CHECKSTYLE CHECK ParameterNumberCheck

    public SchedulableEntityInstanceResult getFeedSlaMissPendingAlerts(String entityType, String entityName,
<<<<<<< HEAD
                                           String startTime, String endTime, String colo) throws  FalconCLIException {

        WebResource resource = service.path(Entities.SLA.path).path(entityType).queryParam("start", startTime)
                .queryParam("colo", colo);
        if (endTime != null) {
            resource = resource.queryParam("end", endTime);
        }
        if (entityName != null) {
            resource = resource.queryParam("name", entityName);
        }
        ClientResponse clientResponse = resource.header("Cookie", AUTH_COOKIE_EQ + authenticationToken)
                .accept(Entities.SLA.mimeType).type(MediaType.APPLICATION_JSON)
                .method(Entities.SLA.method, ClientResponse.class);
        checkIfSuccessful(clientResponse);
        return clientResponse.getEntity(SchedulableEntityInstanceResult.class);
=======
                                           String startTime, String endTime, String colo) throws FalconCLIException {
        ClientResponse clientResponse  = new ResourceBuilder().path(Entities.SLA.path, entityType)
            .addQueryParam(START, startTime).addQueryParam(COLO, colo).addQueryParam(END, endTime)
            .addQueryParam(ENTITY_NAME, entityName).call(Entities.SLA);
        return getResponse(SchedulableEntityInstanceResult.class, clientResponse);
>>>>>>> 093ad279
    }

    public TriageResult triage(String entityType, String entityName, String instanceTime,
                               String colo) throws FalconCLIException {
        ClientResponse clientResponse = new ResourceBuilder().path(Instances.TRIAGE.path, entityType, entityName)
            .addQueryParam(START, instanceTime).addQueryParam(COLO, colo).call(Instances.TRIAGE);
        return getResponse(TriageResult.class, clientResponse);
    }

    @Override
    public EntityList getEntityList(String entityType, String fields, String nameSubsequence, String tagKeywords,
                                    String filterBy, String filterTags, String orderBy, String sortOrder,
                                    Integer offset, Integer numResults, String doAsUser) throws FalconCLIException {
        Entities operation = Entities.LIST;
        ClientResponse clientResponse = new ResourceBuilder().path(operation.path, entityType)
            .addQueryParam(DO_AS_OPT, doAsUser).addQueryParam(NUM_RESULTS, numResults)
            .addQueryParam(OFFSET, offset).addQueryParam(SORT_ORDER, sortOrder)
            .addQueryParam(ORDER_BY, orderBy).addQueryParam(FILTER_BY, filterBy)
            .addQueryParam(FIELDS, fields).addQueryParam(NAME_SUBSEQUENCE, nameSubsequence)
            .addQueryParam(TAG_KEYWORDS, tagKeywords).addQueryParam(FILTER_TAGS, filterTags)
            .call(operation);

        printClientResponse(clientResponse);
        checkIfSuccessful(clientResponse);

        EntityList result = clientResponse.getEntity(EntityList.class);
        if (result == null || result.getElements() == null) {
            return null;
        }
        return result;
    }

    @Override
    public EntitySummaryResult getEntitySummary(String entityType, String cluster, String start, String end,
                                   String fields, String filterBy, String filterTags,
                                   String orderBy, String sortOrder, Integer offset, Integer numResults,
                                   Integer numInstances, String doAsUser) throws FalconCLIException {
        ClientResponse clientResponse = new ResourceBuilder().path(Entities.SUMMARY.path, entityType)
            .addQueryParam(CLUSTER, cluster).addQueryParam(START, start).addQueryParam(END, end)
            .addQueryParam(SORT_ORDER, sortOrder).addQueryParam(ORDER_BY, orderBy)
            .addQueryParam(OFFSET, offset).addQueryParam(NUM_RESULTS, numResults)
            .addQueryParam(DO_AS_OPT, doAsUser).addQueryParam(FILTER_BY, filterBy)
            .addQueryParam(NUM_INSTANCES, numInstances).addQueryParam(FIELDS, fields)
            .addQueryParam(FILTER_TAGS, filterTags).call(Entities.SUMMARY);
        return getResponse(EntitySummaryResult.class, clientResponse);
    }

    @Override
    public APIResult touch(String entityType, String entityName, String colo,
                           Boolean skipDryRun, String doAsUser) throws FalconCLIException {
        Entities operation = Entities.TOUCH;
        ClientResponse clientResponse = new ResourceBuilder().path(operation.path, entityType, entityName)
            .addQueryParam(COLO, colo).addQueryParam(SKIP_DRYRUN, skipDryRun)
            .addQueryParam(DO_AS_OPT, doAsUser).call(operation);
        return getResponse(APIResult.class, clientResponse);
    }

    public InstancesResult getRunningInstances(String type, String entity, String colo, List<LifeCycle> lifeCycles,
                                      String filterBy, String orderBy, String sortOrder,
                                      Integer offset, Integer numResults, String doAsUser) throws FalconCLIException {
        ClientResponse clientResponse = new ResourceBuilder().path(Instances.RUNNING.path, type, entity)
            .addQueryParam(FILTER_BY, filterBy).addQueryParam(ORDER_BY, orderBy)
            .addQueryParam(SORT_ORDER, sortOrder).addQueryParam(OFFSET, offset)
            .addQueryParam(NUM_RESULTS, numResults).addQueryParam(COLO, colo)
            .addQueryParam(LIFECYCLE, lifeCycles, type).addQueryParam(USER, doAsUser).call(Instances.RUNNING);
        return getResponse(InstancesResult.class, clientResponse);
    }

    @Override
    public InstancesResult getStatusOfInstances(String type, String entity, String start, String end, String colo,
                                                List<LifeCycle> lifeCycles, String filterBy, String orderBy,
                                                String sortOrder, Integer offset, Integer numResults,
                                                String doAsUser, Boolean allAttempts) throws FalconCLIException {
        ClientResponse clientResponse = new ResourceBuilder().path(Instances.STATUS.path, type, entity)
            .addQueryParam(START, start).addQueryParam(END, end).addQueryParam(COLO, colo)
            .addQueryParam(LIFECYCLE, lifeCycles, type).addQueryParam(FILTER_BY, filterBy)
            .addQueryParam(ORDER_BY, orderBy).addQueryParam(SORT_ORDER, sortOrder)
            .addQueryParam(OFFSET, offset).addQueryParam(NUM_RESULTS, numResults)
            .addQueryParam(ALL_ATTEMPTS, allAttempts).addQueryParam(USER, doAsUser).call(Instances.STATUS);
        return getResponse(InstancesResult.class, clientResponse);
    }

    public InstancesSummaryResult getSummaryOfInstances(String type, String entity,
                                        String start, String end,
                                        String colo, List<LifeCycle> lifeCycles,
                                        String filterBy, String orderBy, String sortOrder,
                                        String doAsUser) throws FalconCLIException {
        ClientResponse clientResponse = new ResourceBuilder().path(Instances.SUMMARY.path, type, entity)
            .addQueryParam(START, start).addQueryParam(END, end).addQueryParam(COLO, colo)
            .addQueryParam(LIFECYCLE, lifeCycles, type).addQueryParam(USER, doAsUser).call(Instances.SUMMARY);
        return getResponse(InstancesSummaryResult.class, clientResponse);
    }

    public FeedInstanceResult getFeedListing(String type, String entity, String start,
                                     String end, String colo, String doAsUser) throws FalconCLIException {
        ClientResponse clientResponse = new ResourceBuilder().path(Instances.KILL.path, type, entity)
            .addQueryParam(START, start).addQueryParam(END, end).addQueryParam(COLO, colo)
            .addQueryParam(USER, doAsUser).call(Instances.LISTING);
        return getResponse(FeedInstanceResult.class, clientResponse);
    }

    public InstancesResult killInstances(String type, String entity, String start,
                                String end, String colo, String clusters,
                                String sourceClusters, List<LifeCycle> lifeCycles,
                                String doAsUser) throws FalconCLIException, UnsupportedEncodingException {
        InputStream props = getServletInputStream(clusters, sourceClusters, null);
        ClientResponse clientResponse = new ResourceBuilder().path(Instances.KILL.path, type, entity)
            .addQueryParam(START, start).addQueryParam(END, end).addQueryParam(COLO, colo)
            .addQueryParam(LIFECYCLE, lifeCycles, type).addQueryParam(USER, doAsUser).call(Instances.KILL, props);
        return getResponse(InstancesResult.class, clientResponse);
    }

    public InstancesResult suspendInstances(String type, String entity, String start, String end, String colo,
                                            String clusters, String sourceClusters, List<LifeCycle> lifeCycles,
                                            String doAsUser) throws FalconCLIException, UnsupportedEncodingException {
        ClientResponse clientResponse = new ResourceBuilder().path(Instances.SUSPEND.path, type, entity)
            .addQueryParam(START, start).addQueryParam(END, end).addQueryParam(COLO, colo)
            .addQueryParam(LIFECYCLE, lifeCycles, type).addQueryParam(USER, doAsUser).call(Instances.SUSPEND);
        return getResponse(InstancesResult.class, clientResponse);
    }

    public InstancesResult resumeInstances(String type, String entity, String start, String end, String colo,
                                           String clusters, String sourceClusters, List<LifeCycle> lifeCycles,
                                           String doAsUser) throws FalconCLIException, UnsupportedEncodingException {
        ClientResponse clientResponse = new ResourceBuilder().path(Instances.RESUME.path, type, entity)
            .addQueryParam(START, start).addQueryParam(END, end).addQueryParam(COLO, colo)
            .addQueryParam(LIFECYCLE, lifeCycles, type).addQueryParam(USER, doAsUser).call(Instances.RESUME);
        return getResponse(InstancesResult.class, clientResponse);
    }

    public InstancesResult rerunInstances(String type, String entity, String start,
                                 String end, String filePath, String colo,
                                 String clusters, String sourceClusters, List<LifeCycle> lifeCycles,
                                 Boolean isForced, String doAsUser)
        throws FalconCLIException, IOException {

        StringBuilder buffer = new StringBuilder();
        if (filePath != null) {
            BufferedReader in = null;
            try {
                in = new BufferedReader(new FileReader(filePath));

                String str;
                while ((str = in.readLine()) != null) {
                    buffer.append(str).append("\n");
                }
            } finally {
                IOUtils.closeQuietly(in);
            }
        }
        String temp = (buffer.length() == 0) ? null : buffer.toString();
        InputStream props = getServletInputStream(clusters, sourceClusters, temp);
        ClientResponse clientResponse = new ResourceBuilder().path(Instances.RERUN.path, type, entity)
            .addQueryParam(START, start).addQueryParam(END, end).addQueryParam(COLO, colo)
            .addQueryParam(LIFECYCLE, lifeCycles, type).addQueryParam(FORCE, isForced)
            .addQueryParam(USER, doAsUser).call(Instances.RERUN, props);
        return getResponse(InstancesResult.class, clientResponse);
    }

    public InstancesResult getLogsOfInstances(String type, String entity, String start,
                                              String end, String colo, String runId,
                                              List<LifeCycle> lifeCycles, String filterBy,
                                              String orderBy, String sortOrder, Integer offset,
                                              Integer numResults, String doAsUser) throws FalconCLIException {
        ClientResponse clientResponse = new ResourceBuilder().path(Instances.LOG.path, type, entity)
            .addQueryParam(START, start).addQueryParam(END, end).addQueryParam(COLO, colo)
            .addQueryParam(RUN_ID, runId).addQueryParam(LIFECYCLE, lifeCycles, type)
            .addQueryParam(FILTER_BY, filterBy).addQueryParam(ORDER_BY, orderBy)
            .addQueryParam(SORT_ORDER, sortOrder).addQueryParam(OFFSET, offset)
            .addQueryParam(NUM_RESULTS, numResults).addQueryParam(USER, doAsUser).call(Instances.LOG);
        return getResponse(InstancesResult.class, clientResponse);
    }

    public InstancesResult getParamsOfInstance(String type, String entity,
                                      String start, String colo,
                                      List<LifeCycle> lifeCycles,
                                      String doAsUser)
        throws FalconCLIException, UnsupportedEncodingException {
        if (!DateValidator.validate(start)) {
            throw new FalconCLIException("Start date is mandatory and should be"
                    + " a valid date in  YYYY-MM-DDTHH:MMZ format.");
        }

        ClientResponse clientResponse = new ResourceBuilder().path(Instances.PARAMS.path, type, entity)
            .addQueryParam(START, start).addQueryParam(LIFECYCLE, lifeCycles, type)
            .addQueryParam(USER, doAsUser).call(Instances.PARAMS);
        return getResponse(InstancesResult.class, clientResponse);
    }

    public String getThreadDump(String doAsUser) throws FalconCLIException {
        return sendAdminRequest(AdminOperations.STACK, doAsUser);
    }

    @Override
    public String getVersion(String doAsUser) throws FalconCLIException {
        return sendAdminRequest(AdminOperations.VERSION, doAsUser);
    }

    public int getStatus(String doAsUser) throws FalconCLIException {
        AdminOperations job =  AdminOperations.VERSION;
        ClientResponse clientResponse = new ResourceBuilder().path(job.path).addQueryParam(DO_AS_OPT, doAsUser)
            .call(job);
        printClientResponse(clientResponse);
        return clientResponse.getStatus();
    }

    public String getDimensionList(String dimensionType, String cluster, String doAsUser) throws FalconCLIException {
        return sendMetadataDiscoveryRequest(MetadataOperations.LIST, dimensionType, null, cluster, doAsUser);
    }

    public String getReplicationMetricsDimensionList(String schedEntityType, String schedEntityName,
                                                     Integer numResults, String doAsUser) throws FalconCLIException {
        return sendRequestForReplicationMetrics(MetadataOperations.LIST,
                schedEntityType, schedEntityName, numResults, doAsUser);
    }

    public LineageGraphResult getEntityLineageGraph(String pipelineName, String doAsUser) throws FalconCLIException {
        MetadataOperations operation = MetadataOperations.LINEAGE;
        ClientResponse clientResponse = new ResourceBuilder().path(operation.path).addQueryParam(DO_AS_OPT, doAsUser)
            .addQueryParam(FalconMetadataCLI.PIPELINE_OPT, pipelineName).call(operation);
        printClientResponse(clientResponse);
        checkIfSuccessful(clientResponse);
        return clientResponse.getEntity(LineageGraphResult.class);
    }

    public String getDimensionRelations(String dimensionType, String dimensionName,
                                        String doAsUser) throws FalconCLIException {
        return sendMetadataDiscoveryRequest(MetadataOperations.RELATIONS, dimensionType, dimensionName, null, doAsUser);
    }

    /**
     * Converts a InputStream into ServletInputStream.
     *
     * @param filePath - Path of file to stream
     * @return ServletInputStream
     * @throws FalconCLIException
     */
    private InputStream getServletInputStream(String filePath)
        throws FalconCLIException {

        if (filePath == null) {
            return null;
        }
        InputStream stream;
        try {
            stream = new FileInputStream(filePath);
        } catch (FileNotFoundException e) {
            throw new FalconCLIException("File not found:", e);
        }
        return stream;
    }

    private <T extends APIResult> T getResponse(Class<T> clazz,
                                                ClientResponse clientResponse) throws FalconCLIException {
        printClientResponse(clientResponse);
        checkIfSuccessful(clientResponse);
        return clientResponse.getEntity(clazz);
    }

    private String getResponseAsString(ClientResponse clientResponse) throws FalconCLIException {
        printClientResponse(clientResponse);
        checkIfSuccessful(clientResponse);
        return clientResponse.getEntity(String.class);
    }

    private class ResourceBuilder {
        WebResource resource;

        private ResourceBuilder path(String... paths) {
            for (String path : paths) {
                if (resource == null) {
                    resource = service.path(path);
                } else {
                    resource = resource.path(path);
                }
            }
            return this;
        }

        public ResourceBuilder addQueryParam(String paramName, Integer value) {
            if (value != null) {
                resource = resource.queryParam(paramName, value.toString());
            }
            return this;
        }

        public ResourceBuilder addQueryParam(String paramName, Boolean paramValue) {
            if (paramValue != null) {
                resource = resource.queryParam(paramName, String.valueOf(paramValue));
            }
            return this;
        }

<<<<<<< HEAD
    private EntityList sendDependencyRequest(Entities entities, String entityType,
                                         String entityName, String doAsUser) throws FalconCLIException  {
=======
        public ResourceBuilder addQueryParam(String paramName, String paramValue) {
            if (StringUtils.isNotBlank(paramValue)) {
                resource = resource.queryParam(paramName, paramValue);
            }
            return this;
        }
>>>>>>> 093ad279

        public ResourceBuilder addQueryParam(String paramName, List<LifeCycle> lifeCycles,
                                             String type) throws FalconCLIException {
            if (lifeCycles != null) {
                checkLifeCycleOption(lifeCycles, type);
                for (LifeCycle lifeCycle : lifeCycles) {
                    resource = resource.queryParam(paramName, lifeCycle.toString());
                }
            }
            return this;
        }

        private ClientResponse call(Entities entities) {
            return resource.header("Cookie", AUTH_COOKIE_EQ + authenticationToken)
                .accept(entities.mimeType).type(MediaType.TEXT_XML)
                .method(entities.method, ClientResponse.class);
        }

        public ClientResponse call(AdminOperations operation) {
            return resource.header("Cookie", AUTH_COOKIE_EQ + authenticationToken)
                .accept(operation.mimeType).type(MediaType.TEXT_XML)
                .method(operation.method, ClientResponse.class);
        }

        private ClientResponse call(MetadataOperations metadataOperations) {
            return resource.header("Cookie", AUTH_COOKIE_EQ + authenticationToken)
                .accept(metadataOperations.mimeType).type(MediaType.TEXT_XML)
                .method(metadataOperations.method, ClientResponse.class);
        }

        public ClientResponse call(Instances operation) {
            return resource.header("Cookie", AUTH_COOKIE_EQ + authenticationToken)
                .accept(operation.mimeType).type(MediaType.TEXT_XML)
                .method(operation.method, ClientResponse.class);
        }

        public ClientResponse call(Entities operation, InputStream entityStream) {
            return resource.header("Cookie", AUTH_COOKIE_EQ + authenticationToken)
                .accept(operation.mimeType).type(MediaType.TEXT_XML)
                .method(operation.method, ClientResponse.class, entityStream);
        }

        public ClientResponse call(Instances operation, InputStream entityStream) {
            return resource.header("Cookie", AUTH_COOKIE_EQ + authenticationToken)
                .accept(operation.mimeType).type(MediaType.TEXT_XML)
                .method(operation.method, ClientResponse.class, entityStream);
        }
    }

    public FeedLookupResult reverseLookUp(String type, String path, String doAsUser) throws FalconCLIException {
        Entities api = Entities.LOOKUP;
        ClientResponse response = new ResourceBuilder().path(api.path, type).addQueryParam(DO_AS_OPT, doAsUser)
            .addQueryParam(PATH, path).call(api);
        return getResponse(FeedLookupResult.class, response);
    }

    public FeedInstanceResult getFeedInstanceListing(String type, String entity, String start, String end, String colo
            , String doAsUser) throws FalconCLIException {

        checkType(type);
        Instances api = Instances.LISTING;
        ClientResponse clientResponse = new ResourceBuilder().path(api.path, type, entity)
            .addQueryParam(COLO, colo).addQueryParam(DO_AS_OPT, doAsUser).addQueryParam(START, start)
            .addQueryParam(END, end).call(api);
        return getResponse(FeedInstanceResult.class, clientResponse);
    }


    public InstanceDependencyResult getInstanceDependencies(String entityType, String entityName, String instanceTime,
                                                            String colo) throws FalconCLIException {
        checkType(entityType);
        Instances api = Instances.DEPENDENCY;
        ClientResponse clientResponse = new ResourceBuilder().path(api.path, entityType, entityName)
            .addQueryParam(COLO, colo).addQueryParam(INSTANCE_TIME, instanceTime).call(api);
        return getResponse(InstanceDependencyResult.class, clientResponse);
    }

    //RESUME CHECKSTYLE CHECK VisibilityModifierCheck

    private void checkLifeCycleOption(List<LifeCycle> lifeCycles, String type) throws FalconCLIException {
        if (lifeCycles != null && !lifeCycles.isEmpty()) {
            EntityType entityType = EntityType.getEnum(type);
            for (LifeCycle lifeCycle : lifeCycles) {
                if (entityType != lifeCycle.getTag().getType()) {
                    throw new FalconCLIException("Incorrect lifecycle: " + lifeCycle + "for given type: " + type);
                }
            }
        }
    }

    protected void checkType(String type) throws FalconCLIException {
        if (type == null || type.isEmpty()) {
            throw new FalconCLIException("entity type is empty");
        } else {
            EntityType entityType = EntityType.getEnum(type);
            if (entityType == EntityType.CLUSTER) {
                throw new FalconCLIException(
                        "Instance management functions don't apply to Cluster entities");
            }
        }
    }

    private String sendAdminRequest(AdminOperations job, String doAsUser) throws FalconCLIException {
        ClientResponse clientResponse = new ResourceBuilder().path(job.path).addQueryParam(DO_AS_OPT, doAsUser)
            .call(job);
        return getResponseAsString(clientResponse);
    }

    private String sendRequestForReplicationMetrics(final MetadataOperations operation, final String schedEntityType,
                                                    final String schedEntityName, Integer numResults,
                                                    final String doAsUser) throws FalconCLIException {
        WebResource resource = service.path(operation.path)
                .path(schedEntityName)
                .path(RelationshipType.REPLICATION_METRICS.getName())
                .path(FalconMetadataCLI.LIST_OPT);

        if (StringUtils.isNotEmpty(schedEntityName)) {
            resource = resource.queryParam(FalconCLI.TYPE_OPT, schedEntityType);
        }

        if (numResults != null) {
            resource = resource.queryParam(FalconCLI.NUM_RESULTS_OPT, numResults.toString());
        }

        if (StringUtils.isNotEmpty(doAsUser)) {
            resource = resource.queryParam(FalconCLI.DO_AS_OPT, doAsUser);
        }

        ClientResponse clientResponse = resource
                .header("Cookie", AUTH_COOKIE_EQ + authenticationToken)
                .accept(operation.mimeType).type(operation.mimeType)
                .method(operation.method, ClientResponse.class);

        printClientResponse(clientResponse);

        checkIfSuccessful(clientResponse);
        return clientResponse.getEntity(String.class);

    }

    private String sendMetadataDiscoveryRequest(final MetadataOperations operation,
                                                final String dimensionType,
                                                final String dimensionName,
                                                final String cluster,
                                                final String doAsUser) throws FalconCLIException {
        WebResource resource;
        switch (operation) {
        case LIST:
            resource = service.path(operation.path)
                    .path(dimensionType)
                    .path(FalconMetadataCLI.LIST_OPT);
            break;

        case RELATIONS:
            resource = service.path(operation.path)
                    .path(dimensionType)
                    .path(dimensionName)
                    .path(FalconMetadataCLI.RELATIONS_OPT);
            break;

        default:
            throw new FalconCLIException("Invalid Metadata client Operation " + operation.toString());
        }

        if (!StringUtils.isEmpty(cluster)) {
            resource = resource.queryParam(FalconMetadataCLI.CLUSTER_OPT, cluster);
        }

        if (StringUtils.isNotEmpty(doAsUser)) {
            resource = resource.queryParam(FalconCLI.DO_AS_OPT, doAsUser);
        }

        ClientResponse clientResponse = resource
                .header("Cookie", AUTH_COOKIE_EQ + authenticationToken)
                .accept(operation.mimeType).type(operation.mimeType)
                .method(operation.method, ClientResponse.class);

        printClientResponse(clientResponse);

        checkIfSuccessful(clientResponse);
        return clientResponse.getEntity(String.class);
    }


    public String getVertex(String id, String doAsUser) throws FalconCLIException {
        return sendMetadataLineageRequest(MetadataOperations.VERTICES, id, doAsUser);
    }

    public String getVertices(String key, String value, String doAsUser) throws FalconCLIException {
        return sendMetadataLineageRequest(MetadataOperations.VERTICES, key, value, doAsUser);
    }

    public String getVertexEdges(String id, String direction, String doAsUser) throws FalconCLIException {
        return sendMetadataLineageRequestForEdges(MetadataOperations.VERTICES, id, direction, doAsUser);
    }

    public String getEdge(String id, String doAsUser) throws FalconCLIException {
        return sendMetadataLineageRequest(MetadataOperations.EDGES, id, doAsUser);
    }

    private String getRecipePath(String recipePropertiesFile) throws FalconCLIException {
        String recipePath = null;
        if (StringUtils.isNotBlank(recipePropertiesFile)) {
            File file = new File(recipePropertiesFile);
            if (file.exists()) {
                recipePath = file.getAbsoluteFile().getParentFile().getAbsolutePath();
            }
        } else {
            recipePath = clientProperties.getProperty("falcon.recipe.path");
        }

        return recipePath;
    }

    public APIResult submitRecipe(String recipeName, String recipeToolClassName,
                                  final String recipeOperation, String recipePropertiesFile, Boolean skipDryRun,
                                  final String doAsUser) throws FalconCLIException {
        String recipePath = getRecipePath(recipePropertiesFile);

        if (StringUtils.isEmpty(recipePath)) {
            throw new FalconCLIException("falcon.recipe.path is not set in client.properties or properties "
                    + " file is not provided");
        }

        String templateFilePath = recipePath + File.separator + recipeName + TEMPLATE_SUFFIX;
        File file = new File(templateFilePath);
        if (!file.exists()) {
            throw new FalconCLIException("Recipe template file does not exist : " + templateFilePath);
        }

        String propertiesFilePath = recipePath + File.separator + recipeName + PROPERTIES_SUFFIX;
        file = new File(propertiesFilePath);
        if (!file.exists()) {
            throw new FalconCLIException("Recipe properties file does not exist : " + propertiesFilePath);
        }

        String processFile;
        try {
            String prefix =  "falcon-recipe" + "-" + System.currentTimeMillis();
            File tmpPath = new File("/tmp");
            if (!tmpPath.exists()) {
                if (!tmpPath.mkdir()) {
                    throw new FalconCLIException("Creating directory failed: " + tmpPath.getAbsolutePath());
                }
            }
            File f = File.createTempFile(prefix, ".xml", tmpPath);
            f.deleteOnExit();

            processFile = f.getAbsolutePath();
            String[] args = {
                "-" + RecipeToolArgs.RECIPE_FILE_ARG.getName(), templateFilePath,
                "-" + RecipeToolArgs.RECIPE_PROPERTIES_FILE_ARG.getName(), propertiesFilePath,
                "-" + RecipeToolArgs.RECIPE_PROCESS_XML_FILE_PATH_ARG.getName(), processFile,
                "-" + RecipeToolArgs.RECIPE_OPERATION_ARG.getName(), recipeOperation,
            };

            if (recipeToolClassName != null) {
                Class<?> clz = Class.forName(recipeToolClassName);
                Method method = clz.getMethod("main", String[].class);
                method.invoke(null, args);
            } else {
                RecipeTool.main(args);
            }
            validate(EntityType.PROCESS.toString(), processFile, skipDryRun, doAsUser);
            return submitAndSchedule(EntityType.PROCESS.toString(), processFile, skipDryRun, doAsUser, null);
        } catch (Exception e) {
            throw new FalconCLIException(e.getMessage(), e);
        }
    }

    private String sendMetadataLineageRequest(MetadataOperations job, String id,
                                              String doAsUser) throws FalconCLIException {
        ClientResponse clientResponse = new ResourceBuilder().path(job.path, id).addQueryParam(DO_AS_OPT, doAsUser)
            .call(job);
        return getResponseAsString(clientResponse);
    }

    private String sendMetadataLineageRequest(MetadataOperations job, String key,
                                              String value, String doAsUser) throws FalconCLIException {
        ClientResponse clientResponse = new ResourceBuilder().path(job.path).addQueryParam(DO_AS_OPT, doAsUser)
            .addQueryParam(KEY, key).addQueryParam(VALUE, value).call(job);
        return getResponseAsString(clientResponse);
    }

    private String sendMetadataLineageRequestForEdges(MetadataOperations job, String id,
                                                      String direction, String doAsUser) throws FalconCLIException {
        ClientResponse clientResponse = new ResourceBuilder().path(job.path, id, direction)
            .addQueryParam(DO_AS_OPT, doAsUser).call(job);
        return getResponseAsString(clientResponse);
    }

    private void checkIfSuccessful(ClientResponse clientResponse) throws FalconCLIException {
        Response.Status.Family statusFamily = clientResponse.getClientResponseStatus().getFamily();
        if (statusFamily != Response.Status.Family.SUCCESSFUL && statusFamily != Response.Status.Family.INFORMATIONAL) {
            throw FalconCLIException.fromReponse(clientResponse);
        }
    }

    private void printClientResponse(ClientResponse clientResponse) {
        if (getDebugMode()) {
            OUT.get().println(clientResponse.toString());
        }
    }
}<|MERGE_RESOLUTION|>--- conflicted
+++ resolved
@@ -447,29 +447,11 @@
     //SUSPEND CHECKSTYLE CHECK ParameterNumberCheck
 
     public SchedulableEntityInstanceResult getFeedSlaMissPendingAlerts(String entityType, String entityName,
-<<<<<<< HEAD
-                                           String startTime, String endTime, String colo) throws  FalconCLIException {
-
-        WebResource resource = service.path(Entities.SLA.path).path(entityType).queryParam("start", startTime)
-                .queryParam("colo", colo);
-        if (endTime != null) {
-            resource = resource.queryParam("end", endTime);
-        }
-        if (entityName != null) {
-            resource = resource.queryParam("name", entityName);
-        }
-        ClientResponse clientResponse = resource.header("Cookie", AUTH_COOKIE_EQ + authenticationToken)
-                .accept(Entities.SLA.mimeType).type(MediaType.APPLICATION_JSON)
-                .method(Entities.SLA.method, ClientResponse.class);
-        checkIfSuccessful(clientResponse);
-        return clientResponse.getEntity(SchedulableEntityInstanceResult.class);
-=======
                                            String startTime, String endTime, String colo) throws FalconCLIException {
         ClientResponse clientResponse  = new ResourceBuilder().path(Entities.SLA.path, entityType)
             .addQueryParam(START, startTime).addQueryParam(COLO, colo).addQueryParam(END, endTime)
             .addQueryParam(ENTITY_NAME, entityName).call(Entities.SLA);
         return getResponse(SchedulableEntityInstanceResult.class, clientResponse);
->>>>>>> 093ad279
     }
 
     public TriageResult triage(String entityType, String entityName, String instanceTime,
@@ -763,17 +745,12 @@
             return this;
         }
 
-<<<<<<< HEAD
-    private EntityList sendDependencyRequest(Entities entities, String entityType,
-                                         String entityName, String doAsUser) throws FalconCLIException  {
-=======
         public ResourceBuilder addQueryParam(String paramName, String paramValue) {
             if (StringUtils.isNotBlank(paramValue)) {
                 resource = resource.queryParam(paramName, paramValue);
             }
             return this;
         }
->>>>>>> 093ad279
 
         public ResourceBuilder addQueryParam(String paramName, List<LifeCycle> lifeCycles,
                                              String type) throws FalconCLIException {
