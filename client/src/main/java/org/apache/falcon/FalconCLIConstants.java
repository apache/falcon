--- conflicted
+++ resolved
@@ -57,11 +57,8 @@
     public static final String DEPENDENCY_OPT = "dependency";
     public static final String LIST_OPT = "list";
     public static final String SKIPDRYRUN_OPT = "skipDryRun";
-<<<<<<< HEAD
     public static final String FIELDS_OPT = "fields";
-=======
     public static final String INSTANCE_STATUS_OPT = "instanceStatus";
->>>>>>> 7c0481ea
     public static final String NAMESEQ_OPT = "nameseq";
     public static final String TAGKEYS_OPT = "tagkeys";
     public static final String FILTER_BY_OPT = "filterBy";
@@ -77,5 +74,4 @@
     public static final String RELATIONS_OPT = "relations";
     public static final String PIPELINE_OPT = "pipeline";
     public static final String NAME_OPT = "name";
-    public static final String INSTANCE_STATUS_OPT = "instanceStatus";
 }