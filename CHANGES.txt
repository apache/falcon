--- conflicted
+++ resolved
@@ -17,11 +17,9 @@
     FALCON-1027 Falcon proxy user support(Sowmya Ramesh)
 
   IMPROVEMENTS
-<<<<<<< HEAD
     FALCON-1516 Feed Retention support in Falcon Unit(Pavan Kolamuri via Pallavi Rao) 
-=======
+
     FALCON-1527 Release Falcon Unit test jar(Pavan Kumar Kolamuri via Ajay Yadava)
->>>>>>> ce59dc2e
 
     FALCON-1231 Improve JobCompletionNotification Service(Pallavi Rao)
 
