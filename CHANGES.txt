--- conflicted
+++ resolved
@@ -11,13 +11,10 @@
     FALCON-1230 Data based notification Service to notify execution instances when data becomes available(Pavan Kumar Kolamuri via Ajay Yadava)
 
   IMPROVEMENTS
-<<<<<<< HEAD
     FALCON-1774 Falcon to honour PRISM_URL env var (Praveen Adlakha) 
 
-=======
     FALCON-1721 Checkstyle doesn't extend parent.
     
->>>>>>> 943fc11d
     FALCON-1818 Minor doc update for tar package locations after FALCON-1751 (Deepak Barr)
 
     FALCON-1729 Database ingest to support password alias via keystore file (Venkatesan Ramachandran via Balu Vellanki)
