<!--
  Licensed to the Apache Software Foundation (ASF) under one
  or more contributor license agreements.  See the NOTICE file
  distributed with this work for additional information
  regarding copyright ownership.  The ASF licenses this file
  to you under the Apache License, Version 2.0 (the
  "License"); you may not use this file except in compliance
  with the License.  You may obtain a copy of the License at

      http://www.apache.org/licenses/LICENSE-2.0

  Unless required by applicable law or agreed to in writing, software
  distributed under the License is distributed on an "AS IS" BASIS,
  WITHOUT WARRANTIES OR CONDITIONS OF ANY KIND, either express or implied.
  See the License for the specific language governing permissions and
  limitations under the License.
  -->
<feed description="lifecycle retention feed" name="retention-lifecycle-test" xmlns="uri:falcon:feed:0.1">
    <partitions>
        <partition name="colo"/>
        <partition name="eventTime"/>
        <partition name="impressionHour"/>
        <partition name="pricingModel"/>
    </partitions>

    <frequency>minutes(5)</frequency>
    <timezone>UTC</timezone>
    <late-arrival cut-off="minutes(1)"/>

    <clusters>
        <cluster partition="${cluster.colo}" type="source" name="corp2">
            <validity end="2099-01-01T00:00Z" start="2012-10-01T12:00Z"/>
            <retention action="delete" limit="days(10000)"/>
        </cluster>
    </clusters>

    <locations>
        <location path="/data/lifecycle/" type="data"/>
        <location path="/data/regression/fetlrc/billing/stats" type="stats"/>
        <location path="/data/regression/fetlrc/billing/metadata" type="meta"/>
    </locations>

    <ACL permission="0x755" group="group" owner="fetl"/>
    <schema provider="protobuf" location="/databus/streams_local/click_rr/schema/"/>
    <properties>
        <property name="maxMaps" value="33" />
        <property name="mapBandwidth" value="2" />
<<<<<<< HEAD
        <property name="mapMemory" value="1024"></property>
=======
        <property name="queueName" value="retentionQueue" />
>>>>>>> fc27ebb8
    </properties>

    <lifecycle>
        <retention-stage>
            <frequency>hours(17)</frequency>
            <queue>ageBasedDeleteQueue</queue>
            <priority>LOW</priority>
            <properties>
                <property name="retention.policy.agebaseddelete.limit" value="hours(2)"></property>
            </properties>
        </retention-stage>
    </lifecycle>
</feed><|MERGE_RESOLUTION|>--- conflicted
+++ resolved
@@ -45,11 +45,8 @@
     <properties>
         <property name="maxMaps" value="33" />
         <property name="mapBandwidth" value="2" />
-<<<<<<< HEAD
         <property name="mapMemory" value="1024"></property>
-=======
         <property name="queueName" value="retentionQueue" />
->>>>>>> fc27ebb8
     </properties>
 
     <lifecycle>
