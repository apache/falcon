--- conflicted
+++ resolved
@@ -88,11 +88,7 @@
     private static final String FEED_XML = "/config/feed/feed-0.1.xml";
     private static final String CLUSTER_XML = "/config/cluster/cluster-0.1.xml";
     private static final String PIG_PROCESS_XML = "/config/process/pig-process-0.1.xml";
-<<<<<<< HEAD
-    private static final String SPARK_PROCESS_XML = "/config/process/spark-process.xml";
-=======
     private static final String SPARK_PROCESS_XML = "/config/process/spark-process-0.1.xml";
->>>>>>> 7af5457c
 
     private String hdfsUrl;
     private FileSystem fs;
@@ -332,11 +328,7 @@
     @Test
     public void testSparkProcess() throws Exception {
 
-<<<<<<< HEAD
-        URL resource = this.getClass().getResource("/config/process/spark-process.xml");
-=======
         URL resource = this.getClass().getResource(SPARK_PROCESS_XML);
->>>>>>> 7af5457c
         Process process = (Process) EntityType.PROCESS.getUnmarshaller().unmarshal(resource);
         ConfigurationStore.get().publish(EntityType.PROCESS, process);
         Assert.assertEquals("spark", process.getWorkflow().getEngine().value());
