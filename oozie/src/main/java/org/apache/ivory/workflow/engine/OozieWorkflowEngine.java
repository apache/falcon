--- conflicted
+++ resolved
@@ -187,15 +187,17 @@
                 if (jobs == null || jobs.isEmpty())
                     jobArray.put(cluster, MISSING);
                 else { // select recent non-killed bundle, if exists
-                    //some latest bundles may be killed because of transaction rollback
+                       // some latest bundles may be killed because of
+                       // transaction rollback
                     BundleJob bundle = null;
                     for (BundleJob job : jobs) {
-                        if (job.getStatus() != Job.Status.KILLED && (bundle == null || bundle.getCreatedTime().before(job.getCreatedTime())))
+                        if (job.getStatus() != Job.Status.KILLED
+                                && (bundle == null || bundle.getCreatedTime().before(job.getCreatedTime())))
                             bundle = job;
                     }
-                    if(bundle == null)
-                        bundle = jobs.get(0);   
-                    
+                    if (bundle == null)
+                        bundle = jobs.get(0);
+
                     jobArray.put(cluster, bundle);
                 }
             }
@@ -431,12 +433,8 @@
             if (entity.getEntityType() != EntityType.PROCESS)
                 continue;
             LOG.info("Dependent entities need to be updated " + entity.toShortString());
-<<<<<<< HEAD
             if (!UpdateHelper.shouldUpdate(oldEntity, newEntity, entity))
                 continue;
-=======
-            if (!UpdateHelper.shouldUpdate(oldEntity, newEntity, entity)) continue;
->>>>>>> f0b56aa3
             Map<Cluster, BundleJob> processBundles = findBundle(entity);
             for (Map.Entry<Cluster, BundleJob> processBundle : processBundles.entrySet()) {
                 if (processBundle.getValue() == MISSING)
@@ -471,19 +469,12 @@
                 minCoordStartTime = coord.getStartTime();
         }
 
-<<<<<<< HEAD
         // Pause time should be > now in oozie. So, add offset to pause time to
         // account for time difference between ivory host and oozie host
         // set to the next minute. Since time is rounded off, it will be always
         // less than oozie server time
         // ensure that we are setting it to the next minute.
-        Date endTime = new Date(System.currentTimeMillis() + 60000);
-=======
-        //Pause time should be > now in oozie. So, add offset to pause time to account for time difference between ivory host and oozie host
-        //set to the next minute. Since time is rounded off, it will be always less than oozie server time
-        //ensure that we are setting it to the next minute.
         Date endTime = new Date(System.currentTimeMillis() + 70000);
->>>>>>> f0b56aa3
         Date newStartTime = null;
 
         for (CoordinatorJob coord : coords) {
