--- conflicted
+++ resolved
@@ -18,6 +18,17 @@
 
 package org.apache.ivory.workflow.engine;
 
+import java.io.StringReader;
+import java.util.Arrays;
+import java.util.Date;
+import java.util.HashMap;
+import java.util.HashSet;
+import java.util.List;
+import java.util.Map;
+import java.util.Map.Entry;
+import java.util.Properties;
+import java.util.Set;
+
 import org.apache.commons.lang.StringUtils;
 import org.apache.ivory.IvoryException;
 import org.apache.ivory.Pair;
@@ -27,23 +38,20 @@
 import org.apache.ivory.entity.v0.EntityGraph;
 import org.apache.ivory.entity.v0.EntityType;
 import org.apache.ivory.entity.v0.cluster.Cluster;
-<<<<<<< HEAD
 import org.apache.ivory.transaction.TransactionManager;
-=======
 import org.apache.ivory.update.UpdateHelper;
->>>>>>> 21ec01d7
-import org.apache.ivory.util.RuntimeProperties;
 import org.apache.ivory.workflow.OozieWorkflowBuilder;
 import org.apache.ivory.workflow.WorkflowBuilder;
 import org.apache.ivory.workflow.engine.OozieWorkflowEngineAction.Action;
 import org.apache.log4j.Logger;
-import org.apache.oozie.client.*;
+import org.apache.oozie.client.BundleJob;
+import org.apache.oozie.client.CoordinatorJob;
+import org.apache.oozie.client.Job;
+import org.apache.oozie.client.OozieClient;
+import org.apache.oozie.client.OozieClientException;
+import org.apache.oozie.client.WorkflowJob;
 import org.apache.oozie.client.WorkflowJob.Status;
 import org.apache.oozie.util.XConfiguration;
-
-import java.io.StringReader;
-import java.util.*;
-import java.util.Map.Entry;
 
 /**
  * Workflow engine which uses oozies APIs
@@ -418,19 +426,6 @@
                 }
             }
             
-<<<<<<< HEAD
-            //Change end time of coords and schedule new bundle     
-            
-            // suspend so that no new coord actions are created
-            suspend(cluster, bundle.getId(), oldEntity);
-            List<CoordinatorJob> coords = getBundleInfo(cluster, bundle.getId()).getCoordinators();
-            
-            //Find default coord's start time(min start time)
-            Date minCoordStartTime = null;
-            for (CoordinatorJob coord : coords) {
-                if(minCoordStartTime == null || minCoordStartTime.after(coord.getStartTime()))
-                    minCoordStartTime = coord.getStartTime();
-=======
             LOG.debug("Going to update ! : " + newEntity.toShortString() +
                     clusterName + ", bundle: " + bundle.getId());
             updateInternal(oldEntity, newEntity, cluster, bundle);
@@ -450,7 +445,6 @@
                         processBundle.getValue().getId());
                 updateInternal(entity, entity,
                         processBundle.getKey(), processBundle.getValue());
->>>>>>> 21ec01d7
             }
         }
     }
@@ -471,7 +465,7 @@
         //Change end time of coords and schedule new bundle
 
         // suspend so that no new coord actions are created
-        suspend(cluster, oldEntity, bundle.getId());
+        suspend(cluster, bundle.getId(), oldEntity);
         List<CoordinatorJob> coords = getBundleInfo(cluster, bundle.getId()).getCoordinators();
 
         //Find default coord's start time(min start time)
@@ -502,17 +496,8 @@
             if(newStartTime == null || newStartTime.after(localNewStartTime)) {
                 newStartTime = localNewStartTime;
             }
-<<<<<<< HEAD
-            resume(cluster, bundle.getId(), oldEntity);
-            
-            //schedule new entity
-            Entity schedEntity = newEntity.clone();
-            builder.setStartDate(schedEntity, clusterName, newStartTime);
-            schedule(schedEntity);
-=======
->>>>>>> 21ec01d7
-        }
-        resume(cluster, oldEntity, bundle.getId());
+        }
+        resume(cluster, bundle.getId(), oldEntity);
 
         //schedule new entity
         Entity schedEntity = newEntity.clone();
@@ -534,16 +519,6 @@
         }
     }
 
-    //Doesn't return any coord actions
-    private CoordinatorJob getCoordinatorInfo(Cluster cluster, String coordId) throws IvoryException {
-        OozieClient client = OozieClientFactory.get(cluster);
-        try {
-            return client.getCoordJobInfo(coordId, "", 0, 0);
-        } catch (OozieClientException e) {
-            throw new IvoryException(e);
-        }
-    }
-
     // TODO just returns first 1000
     private List<WorkflowJob> getRunningWorkflows(Cluster cluster) throws IvoryException {
         OozieClient client = OozieClientFactory.get(cluster);
@@ -566,30 +541,11 @@
         kill(cluster, id, null);
     }
 
-    public static void change(Cluster cluster, String id, int concurrency, Date endTime, String pauseTime) throws IvoryException {
-        OozieClient client = OozieClientFactory.get(cluster);
-        try {
-            StringBuilder changeValue = new StringBuilder();
-            changeValue.append(OozieClient.CHANGE_VALUE_CONCURRENCY).append("=").append(concurrency).append(";");
-            String endTimeStr = EntityUtil.formatDateUTC(endTime);
-            changeValue.append(OozieClient.CHANGE_VALUE_ENDTIME).append("=").append(endTimeStr);
-            if(pauseTime != null)
-                changeValue.append(";").append(OozieClient.CHANGE_VALUE_PAUSETIME).append("=").append(pauseTime);
-            OozieWorkflowEngineAction action = new OozieWorkflowEngineAction(Action.CHANGE, cluster, id);
-            action.preparePayload();
-            client.change(id, changeValue.toString());
-            LOG.info("Changed bundle/coord " + id + ": concurrency=" + concurrency + ", endTime=" + endTimeStr + ", pauseTime=" + pauseTime);
-            TransactionManager.performAction(action);            
-        } catch (OozieClientException e) {
-            throw new IvoryException(e);
-        }
-    }
-
     public static void reRun(Cluster cluster, String id, Properties props) throws IvoryException {
         OozieClient client = OozieClientFactory.get(cluster);
         try {
             client.reRun(id, props);
-            LOG.info("Rerun job " + id);
+            LOG.info("Rerun job " + id + " on cluster " + cluster.getName());
             TransactionManager.performAction(new OozieWorkflowEngineAction(Action.RUN, cluster, id, null));
         } catch (OozieClientException e) {
             throw new IvoryException(e);
@@ -636,7 +592,6 @@
         }
     }
 
-<<<<<<< HEAD
     public static void kill(Cluster cluster, String jobId, Entity entity) throws IvoryException {
         OozieClient client = OozieClientFactory.get(cluster);
         try {
@@ -645,29 +600,36 @@
             client.kill(jobId);
             LOG.info("Killed job " + jobId + " on cluster " + cluster.getName());
             TransactionManager.performAction(new OozieWorkflowEngineAction(Action.KILL, cluster, jobId, entity));
-=======
+        } catch (OozieClientException e) {
+            throw new IvoryException(e);
+        }
+    }
+
+    public static void change(Cluster cluster, String jobId, String changeValue) throws IvoryException {
+        try {
+            OozieClient client = OozieClientFactory.get(cluster);
+            client.change(jobId, changeValue);
+            LOG.info("Changed bundle/coord " + jobId + ": " + changeValue);
+        } catch (OozieClientException e) {
+            throw new IvoryException(e);
+        }
+    }
+    
     private void change(Cluster cluster, String id, Integer concurrency, Date endTime, String pauseTime) throws IvoryException {
-        OozieClient client = OozieClientFactory.get(cluster);
-        try {
-            StringBuilder changeValue = new StringBuilder();
-            if(concurrency != null)
-                changeValue.append(OozieClient.CHANGE_VALUE_CONCURRENCY).append("=").append(concurrency.intValue()).append(";");
-            if(endTime != null) {
-                String endTimeStr = EntityUtil.formatDateUTC(endTime);
-                changeValue.append(OozieClient.CHANGE_VALUE_ENDTIME).append("=").append(endTimeStr).append(";");
-            }
-            if(pauseTime != null)
-                changeValue.append(OozieClient.CHANGE_VALUE_PAUSETIME).append("=").append(pauseTime);
-            
-            String changeValueStr = changeValue.toString();
-            if(changeValue.toString().endsWith(";")) 
-                changeValueStr = changeValue.substring(0, changeValueStr.length() - 1);
-                        
-            client.change(id, changeValueStr);
-            LOG.info("Changed bundle/coord " + id + ": " + changeValueStr);
->>>>>>> 21ec01d7
-        } catch (OozieClientException e) {
-            throw new IvoryException(e);
-        }
+        StringBuilder changeValue = new StringBuilder();
+        if (concurrency != null)
+            changeValue.append(OozieClient.CHANGE_VALUE_CONCURRENCY).append("=").append(concurrency.intValue()).append(";");
+        if (endTime != null) {
+            String endTimeStr = EntityUtil.formatDateUTC(endTime);
+            changeValue.append(OozieClient.CHANGE_VALUE_ENDTIME).append("=").append(endTimeStr).append(";");
+        }
+        if (pauseTime != null)
+            changeValue.append(OozieClient.CHANGE_VALUE_PAUSETIME).append("=").append(pauseTime);
+
+        String changeValueStr = changeValue.toString();
+        if (changeValue.toString().endsWith(";"))
+            changeValueStr = changeValue.substring(0, changeValueStr.length() - 1);
+
+        change(cluster, id, changeValueStr);
     }
 }