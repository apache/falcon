--- conflicted
+++ resolved
@@ -18,6 +18,7 @@
 package org.apache.falcon.service;
 
 import org.apache.falcon.FalconException;
+import org.apache.falcon.entity.v0.EntityType;
 
 import java.util.Date;
 
@@ -25,10 +26,6 @@
  * Interface for FeedSLAAlert to be used by Listeners.
  */
 public interface EntitySLAListener {
-<<<<<<< HEAD
-    void highSLAMissed(String entityName, EntityType entityType, String clusterName, Date nominalTime)
-=======
-    void highSLAMissed(String entityName, String clusterName, String entityType, Date nominalTime)
->>>>>>> 491cd8ea
-        throws FalconException;
+    void highSLAMissed(String entityName, String clusterName, EntityType entityType, Date nominalTime)
+            throws FalconException;
 }