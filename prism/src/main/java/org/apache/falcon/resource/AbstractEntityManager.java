--- conflicted
+++ resolved
@@ -630,7 +630,6 @@
                                     String filterType, String filterTags, String filterBy,
                                     String orderBy, String sortOrder, Integer offset,
                                     Integer resultsPerPage, final String doAsUser) {
-<<<<<<< HEAD
         return getEntityList(fieldStr, nameSubsequence, tagKeywords, filterType, filterTags, filterBy,
                 orderBy, sortOrder, offset, resultsPerPage, doAsUser, false);
     }
@@ -640,9 +639,6 @@
                                     String filterType, String filterTags, String filterBy,
                                     String orderBy, String sortOrder, Integer offset,
                                     Integer resultsPerPage, final String doAsUser, boolean isReturnAll) {
-
-=======
->>>>>>> 62393fe3
         HashSet<String> fields = new HashSet<String>(Arrays.asList(fieldStr.toUpperCase().split(",")));
         Map<String, List<String>> filterByFieldsValues = getFilterByFieldsValues(filterBy);
         for (String key : filterByFieldsValues.keySet()) {
@@ -656,7 +652,8 @@
                     nameSubsequence, tagKeywords, filterType, filterTags, filterBy, doAsUser);
 
             // sort entities and pagination
-            List<Entity> entitiesReturn = sortEntitiesPagination(entities, orderBy, sortOrder, offset, resultsPerPage);
+            List<Entity> entitiesReturn = sortEntitiesPagination(
+                    entities, orderBy, sortOrder, offset, resultsPerPage, isReturnAll);
 
             // add total number of results
             EntityList entityList = entitiesReturn.size() == 0
@@ -695,20 +692,8 @@
                         entityType, nameSubsequence, tagKeywords, filterByFieldsValues, "", "", "", doAsUser));
             }
         }
-<<<<<<< HEAD
-
-        // sort entities and pagination
-        List<Entity> entitiesReturn = sortEntitiesPagination(
-                entities, orderBy, sortOrder, offset, resultsPerPage, isReturnAll);
-
-        // add total number of results
-        EntityList entityList = entitiesReturn.size() == 0
-                ? new EntityList(new Entity[]{}, 0)
-                : new EntityList(buildEntityElements(new HashSet<String>(fields), entitiesReturn), entities.size());
-        return entityList;
-=======
+
         return entities;
->>>>>>> 62393fe3
     }
 
     protected List<Entity> sortEntitiesPagination(List<Entity> entities, String orderBy, String sortOrder,
