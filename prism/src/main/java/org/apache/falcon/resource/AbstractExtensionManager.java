--- conflicted
+++ resolved
@@ -21,14 +21,7 @@
 import org.apache.falcon.FalconException;
 import org.apache.falcon.FalconWebException;
 import org.apache.falcon.entity.parser.ValidationException;
-<<<<<<< HEAD
-import org.apache.falcon.entity.v0.Entity;
-import org.apache.falcon.entity.v0.EntityType;
-import org.apache.falcon.entity.v0.feed.Feed;
-import org.apache.falcon.entity.v0.process.Process;
 import org.apache.falcon.extensions.ExtensionStatus;
-=======
->>>>>>> 3f1e0479
 import org.apache.falcon.extensions.jdbc.ExtensionMetaStore;
 import org.apache.falcon.extensions.store.ExtensionStore;
 import org.apache.falcon.persistence.ExtensionBean;
@@ -39,7 +32,6 @@
 import org.codehaus.jettison.json.JSONObject;
 import org.slf4j.Logger;
 import org.slf4j.LoggerFactory;
-
 import javax.ws.rs.core.Response;
 import java.util.List;
 
@@ -149,7 +141,6 @@
         return tags.substring(nameStart, nameEnd);
     }
 
-<<<<<<< HEAD
     public String disableExtension(String extensionName, String currentUser) {
         validateExtensionName(extensionName);
         try {
@@ -166,7 +157,8 @@
         } catch (Throwable e) {
             throw FalconWebException.newAPIException(e, Response.Status.INTERNAL_SERVER_ERROR);
         }
-=======
+    }
+
     private JSONObject buildExtensionDetailResult(final String extensionName) throws FalconException {
         ExtensionMetaStore metaStore = ExtensionStore.getMetaStore();
 
@@ -206,6 +198,5 @@
             results.put(resultObject);
         }
         return results;
->>>>>>> 3f1e0479
     }
 }