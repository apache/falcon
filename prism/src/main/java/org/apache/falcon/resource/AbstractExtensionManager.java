/**
 * Licensed to the Apache Software Foundation (ASF) under one
 * or more contributor license agreements.  See the NOTICE file
 * distributed with this work for additional information
 * regarding copyright ownership.  The ASF licenses this file
 * to you under the Apache License, Version 2.0 (the
 * "License"); you may not use this file except in compliance
 * with the License.  You may obtain a copy of the License at
 *
 *     http://www.apache.org/licenses/LICENSE-2.0
 *
 * Unless required by applicable law or agreed to in writing, software
 * distributed under the License is distributed on an "AS IS" BASIS,
 * WITHOUT WARRANTIES OR CONDITIONS OF ANY KIND, either express or implied.
 * See the License for the specific language governing permissions and
 * limitations under the License.
 */
package org.apache.falcon.resource;

import org.apache.commons.lang3.StringUtils;
import org.apache.falcon.FalconException;
import org.apache.falcon.FalconWebException;
import org.apache.falcon.entity.parser.ValidationException;
import org.apache.falcon.extensions.ExtensionStatus;
import org.apache.falcon.extensions.jdbc.ExtensionMetaStore;
import org.apache.falcon.extensions.store.ExtensionStore;
import org.apache.falcon.persistence.ExtensionBean;
import org.apache.falcon.persistence.ExtensionJobsBean;
import org.apache.falcon.security.CurrentUser;
import org.codehaus.jettison.json.JSONArray;
import org.codehaus.jettison.json.JSONException;
import org.codehaus.jettison.json.JSONObject;
import org.slf4j.Logger;
import org.slf4j.LoggerFactory;
import javax.ws.rs.core.Response;
import java.util.List;

/**
 * A base class for managing Extension Operations.
 */
public class AbstractExtensionManager extends AbstractSchedulableEntityManager {
    public static final Logger LOG = LoggerFactory.getLogger(AbstractExtensionManager.class);

    private static final String JOB_NAME = "jobName";
    public static final String TAG_PREFIX_EXTENSION_JOB = "_falcon_extension_job=";
    private static final String EXTENSION_NAME = "extensionName";
    private static final String FEEDS = "feeds";
    private static final String PROCESSES = "processes";
    private static final String CONFIG  = "config";
    private static final String CREATION_TIME  = "creationTime";
    private static final String LAST_UPDATE_TIME  = "lastUpdatedTime";

    private static final String NAME = "name";
    private static final String EXTENSION_TYPE = "type";
    private static final String EXTENSION_DESC = "description";
    private static final String EXTENSION_LOCATION = "location";

    public static void validateExtensionName(final String extensionName) {
        if (StringUtils.isBlank(extensionName)) {
            throw FalconWebException.newAPIException("Extension name is mandatory and shouldn't be blank",
                    Response.Status.BAD_REQUEST);
        }
    }

    public APIResult registerExtensionMetadata(String extensionName, String path, String description, String owner) {
        validateExtensionName(extensionName);
        try {
            return new APIResult(APIResult.Status.SUCCEEDED, ExtensionStore.get().registerExtension(extensionName, path,
                    description, owner));
        } catch (Throwable e) {
            throw FalconWebException.newAPIException(e, Response.Status.INTERNAL_SERVER_ERROR);
        }
    }

    public APIResult getExtensionJobDetail(String jobName) {
        try {
            return new APIResult(APIResult.Status.SUCCEEDED, buildExtensionJobDetailResult(jobName).toString());
        } catch (FalconException e) {
            throw FalconWebException.newAPIException(e, Response.Status.INTERNAL_SERVER_ERROR);
        }
    }

    public APIResult getExtensionDetail(String extensionName) {
<<<<<<< HEAD
        try {
            return new APIResult(APIResult.Status.SUCCEEDED, buildExtensionDetailResult(extensionName).toString());
        } catch (FalconException e) {
            throw FalconWebException.newAPIException(e, Response.Status.INTERNAL_SERVER_ERROR);
        }
    }

    public APIResult getExtensions() {
        try {
            return new APIResult(APIResult.Status.SUCCEEDED, buildEnumerateResult().toString());
=======
        try {
            return new APIResult(APIResult.Status.SUCCEEDED, buildExtensionDetailResult(extensionName).toString());
>>>>>>> 0793f2e4
        } catch (FalconException e) {
            throw FalconWebException.newAPIException(e, Response.Status.INTERNAL_SERVER_ERROR);
        }
    }

<<<<<<< HEAD
=======
    public APIResult getExtensions() {
        try {
            return new APIResult(APIResult.Status.SUCCEEDED, buildEnumerateResult().toString());
        } catch (FalconException e) {
            throw FalconWebException.newAPIException(e, Response.Status.INTERNAL_SERVER_ERROR);
        }
    }

>>>>>>> 0793f2e4
    public APIResult deleteExtensionMetadata(String extensionName){
        validateExtensionName(extensionName);
        try {
            return new APIResult(APIResult.Status.SUCCEEDED, ExtensionStore.get().deleteExtension(extensionName,
                    CurrentUser.getUser()));
        } catch (Throwable e) {
            throw FalconWebException.newAPIException(e, Response.Status.INTERNAL_SERVER_ERROR);
        }
    }

    private JSONObject buildExtensionJobDetailResult(final String jobName) throws FalconException {
        ExtensionMetaStore metaStore = ExtensionStore.getMetaStore();
        ExtensionJobsBean jobsBean = metaStore.getExtensionJobDetails(jobName);
        if (jobsBean == null) {
            throw new ValidationException("Job name not found:" + jobName);
        }
        JSONObject detailsObject = new JSONObject();
        try {
            detailsObject.put(JOB_NAME, jobsBean.getJobName());
            detailsObject.put(EXTENSION_NAME, jobsBean.getExtensionName());
            detailsObject.put(FEEDS, StringUtils.join(jobsBean.getFeeds(), ","));
            detailsObject.put(PROCESSES, StringUtils.join(jobsBean.getProcesses(), ","));
            detailsObject.put(CONFIG, jobsBean.getConfig());
            detailsObject.put(CREATION_TIME, jobsBean.getCreationTime());
            detailsObject.put(LAST_UPDATE_TIME, jobsBean.getLastUpdatedTime());
        } catch (JSONException e) {
            LOG.error("Exception while building extension jon details for job {}", jobName, e);
        }
        return detailsObject;
    }

    public static String getJobNameFromTag(String tags) {
        int nameStart = tags.indexOf(TAG_PREFIX_EXTENSION_JOB);
        if (nameStart == -1) {
            return null;
        }

        nameStart = nameStart + TAG_PREFIX_EXTENSION_JOB.length();
        int nameEnd = tags.indexOf(',', nameStart);
        if (nameEnd == -1) {
            nameEnd = tags.length();
        }
        return tags.substring(nameStart, nameEnd);
    }

    public String disableExtension(String extensionName, String currentUser) {
        validateExtensionName(extensionName);
        try {
            return ExtensionStore.get().updateExtensionStatus(extensionName, currentUser, ExtensionStatus.DISABLED);
        } catch (Throwable e) {
            throw FalconWebException.newAPIException(e, Response.Status.INTERNAL_SERVER_ERROR);
        }
    }

    public String enableExtension(String extensionName, String currentUser) {
        validateExtensionName(extensionName);
        try {
            return ExtensionStore.get().updateExtensionStatus(extensionName, currentUser, ExtensionStatus.ENABLED);
        } catch (Throwable e) {
            throw FalconWebException.newAPIException(e, Response.Status.INTERNAL_SERVER_ERROR);
        }
    }

    private JSONObject buildExtensionDetailResult(final String extensionName) throws FalconException {
        ExtensionMetaStore metaStore = ExtensionStore.getMetaStore();

        if (!metaStore.checkIfExtensionExists(extensionName)){
            throw new ValidationException("No extension resources found for " + extensionName);
        }

        ExtensionBean bean = metaStore.getDetail(extensionName);
        JSONObject resultObject = new JSONObject();
        try {
            resultObject.put(NAME, bean.getExtensionName());
            resultObject.put(EXTENSION_TYPE, bean.getExtensionType());
            resultObject.put(EXTENSION_DESC, bean.getDescription());
            resultObject.put(EXTENSION_LOCATION, bean.getLocation());
        } catch (JSONException e) {
            LOG.error("Exception in buildDetailResults:", e);
            throw new FalconException(e);
        }
        return resultObject;
    }

    private static JSONArray buildEnumerateResult() throws FalconException {
        JSONArray results = new JSONArray();
        ExtensionMetaStore metaStore = ExtensionStore.getMetaStore();
        List<ExtensionBean> extensionBeanList = metaStore.getAllExtensions();
        for (ExtensionBean extensionBean : extensionBeanList) {
            JSONObject resultObject = new JSONObject();

            try {
                resultObject.put(NAME, extensionBean.getExtensionName().toLowerCase());
                resultObject.put(EXTENSION_TYPE, extensionBean.getExtensionType());
                resultObject.put(EXTENSION_DESC, extensionBean.getDescription());
                resultObject.put(EXTENSION_LOCATION, extensionBean.getLocation());
            } catch (JSONException e) {
                throw new FalconException(e);
            }
            results.put(resultObject);
        }
        return results;
    }
}<|MERGE_RESOLUTION|>--- conflicted
+++ resolved
@@ -81,7 +81,6 @@
     }
 
     public APIResult getExtensionDetail(String extensionName) {
-<<<<<<< HEAD
         try {
             return new APIResult(APIResult.Status.SUCCEEDED, buildExtensionDetailResult(extensionName).toString());
         } catch (FalconException e) {
@@ -92,26 +91,11 @@
     public APIResult getExtensions() {
         try {
             return new APIResult(APIResult.Status.SUCCEEDED, buildEnumerateResult().toString());
-=======
-        try {
-            return new APIResult(APIResult.Status.SUCCEEDED, buildExtensionDetailResult(extensionName).toString());
->>>>>>> 0793f2e4
         } catch (FalconException e) {
             throw FalconWebException.newAPIException(e, Response.Status.INTERNAL_SERVER_ERROR);
         }
     }
 
-<<<<<<< HEAD
-=======
-    public APIResult getExtensions() {
-        try {
-            return new APIResult(APIResult.Status.SUCCEEDED, buildEnumerateResult().toString());
-        } catch (FalconException e) {
-            throw FalconWebException.newAPIException(e, Response.Status.INTERNAL_SERVER_ERROR);
-        }
-    }
-
->>>>>>> 0793f2e4
     public APIResult deleteExtensionMetadata(String extensionName){
         validateExtensionName(extensionName);
         try {
