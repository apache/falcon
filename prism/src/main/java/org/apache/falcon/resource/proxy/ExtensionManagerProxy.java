/**
 * Licensed to the Apache Software Foundation (ASF) under one
 * or more contributor license agreements.  See the NOTICE file
 * distributed with this work for additional information
 * regarding copyright ownership.  The ASF licenses this file
 * to you under the Apache License, Version 2.0 (the
 * "License"); you may not use this file except in compliance
 * with the License.  You may obtain a copy of the License at
 *
 *     http://www.apache.org/licenses/LICENSE-2.0
 *
 * Unless required by applicable law or agreed to in writing, software
 * distributed under the License is distributed on an "AS IS" BASIS,
 * WITHOUT WARRANTIES OR CONDITIONS OF ANY KIND, either express or implied.
 * See the License for the specific language governing permissions and
 * limitations under the License.
 */

package org.apache.falcon.resource.proxy;

import com.sun.jersey.multipart.FormDataBodyPart;
import com.sun.jersey.multipart.FormDataParam;
import org.apache.commons.io.IOUtils;
import org.apache.falcon.FalconException;
import org.apache.falcon.FalconWebException;
import org.apache.falcon.entity.EntityUtil;
import org.apache.falcon.entity.parser.ProcessEntityParser;
import org.apache.falcon.entity.v0.Entity;
import org.apache.falcon.entity.v0.EntityType;
import org.apache.falcon.entity.v0.feed.Feed;
import org.apache.falcon.entity.v0.process.Process;
import org.apache.falcon.extensions.Extension;
import org.apache.falcon.extensions.ExtensionProperties;
import org.apache.falcon.extensions.ExtensionService;
import org.apache.falcon.extensions.ExtensionType;
import org.apache.falcon.extensions.jdbc.ExtensionMetaStore;
import org.apache.falcon.extensions.store.ExtensionStore;
import org.apache.falcon.persistence.ExtensionBean;
import org.apache.falcon.resource.InstancesResult;
import org.apache.falcon.resource.APIResult;
import org.apache.falcon.resource.AbstractExtensionManager;
import org.apache.falcon.resource.EntityList;
import org.apache.falcon.resource.ExtensionInstanceList;
import org.apache.falcon.resource.ExtensionJobList;
import org.apache.falcon.resource.channel.Channel;
import org.apache.falcon.resource.channel.ChannelFactory;
import org.apache.falcon.security.CurrentUser;
import org.apache.falcon.service.Services;
import org.apache.falcon.util.DeploymentUtil;
import org.slf4j.Logger;
import org.slf4j.LoggerFactory;

import javax.servlet.ServletInputStream;
import javax.servlet.http.HttpServletRequest;
import javax.ws.rs.Consumes;
import javax.ws.rs.DefaultValue;
import javax.ws.rs.GET;
import javax.ws.rs.POST;
import javax.ws.rs.Path;
import javax.ws.rs.PathParam;
import javax.ws.rs.Produces;
import javax.ws.rs.QueryParam;
import javax.ws.rs.core.Context;
import javax.ws.rs.core.MediaType;
import javax.ws.rs.core.Response;
import javax.xml.bind.JAXBException;
import java.util.Collections;
import java.util.ArrayList;
import java.util.HashMap;
import java.util.HashSet;
import java.util.Arrays;
import java.util.Set;
import java.util.Properties;
import java.util.List;
import java.util.Map;
import java.util.TreeMap;
import java.util.SortedMap;
import java.io.IOException;
import java.io.InputStream;
import java.io.ByteArrayOutputStream;
import java.io.ByteArrayInputStream;

/**
 * Jersey Resource for extension job operations.
 */
@Path("extension")
public class ExtensionManagerProxy extends AbstractExtensionManager {
    public static final Logger LOG = LoggerFactory.getLogger(ExtensionManagerProxy.class);

    private static final String TAG_PREFIX_EXTENSION_NAME = "_falcon_extension_name=";
    private static final String ASCENDING_SORT_ORDER = "asc";
    private static final String DESCENDING_SORT_ORDER = "desc";
    private Extension extension = new Extension();
    private static final String README = "README";

    private boolean embeddedMode = DeploymentUtil.isEmbeddedMode();
    private String currentColo = DeploymentUtil.getCurrentColo();
    private final Map<String, Channel> configSyncChannels = new HashMap<String, Channel>();
    private final Map<String, Channel> entityManagerChannels = new HashMap<String, Channel>();


    private static final String EXTENSION_PROPERTY_JSON_SUFFIX = "-properties.json";
    //SUSPEND CHECKSTYLE CHECK ParameterNumberCheck
    @GET
    @Path("list/{extension-name}")
    @Produces({MediaType.TEXT_XML, MediaType.APPLICATION_JSON})
    public ExtensionJobList getExtensionJobs(
            @PathParam("extension-name") String extensionName,
            @DefaultValue("") @QueryParam("fields") String fields,
            @DefaultValue(ASCENDING_SORT_ORDER) @QueryParam("sortOrder") String sortOrder,
            @DefaultValue("0") @QueryParam("offset") Integer offset,
            @QueryParam("numResults") Integer resultsPerPage,
            @DefaultValue("") @QueryParam("doAs") String doAsUser) {
        checkIfExtensionServiceIsEnabled();
        resultsPerPage = resultsPerPage == null ? getDefaultResultsPerPage() : resultsPerPage;
        try {
            // get filtered entities
            List<Entity> entities = getEntityList("", "", "", TAG_PREFIX_EXTENSION_NAME + extensionName, "", doAsUser);
            if (entities.isEmpty()) {
                return new ExtensionJobList(0);
            }

            // group entities by extension job name
            Map<String, List<Entity>> groupedEntities = groupEntitiesByJob(entities);

            // sort by extension job name
            List<String> jobNames = new ArrayList<>(groupedEntities.keySet());
            switch (sortOrder.toLowerCase()) {
            case DESCENDING_SORT_ORDER :
                Collections.sort(jobNames, Collections.reverseOrder(String.CASE_INSENSITIVE_ORDER));
                break;
            default:
                Collections.sort(jobNames, String.CASE_INSENSITIVE_ORDER);
            }

            // pagination and format output
            int pageCount = getRequiredNumberOfResults(jobNames.size(), offset, resultsPerPage);
            HashSet<String> fieldSet = new HashSet<>(Arrays.asList(fields.toUpperCase().split(",")));
            ExtensionJobList jobList = new ExtensionJobList(pageCount);
            for (int i = offset; i < offset + pageCount; i++) {
                String jobName = jobNames.get(i);
                List<Entity> jobEntities = groupedEntities.get(jobName);
                EntityList entityList = new EntityList(buildEntityElements(fieldSet, jobEntities), jobEntities.size());
                jobList.addJob(new ExtensionJobList.JobElement(jobName, entityList));
            }
            return jobList;
        } catch (FalconException | IOException e) {
            LOG.error("Failed to get extension job list of " + extensionName + ": ", e);
            throw FalconWebException.newAPIException(e, Response.Status.INTERNAL_SERVER_ERROR);
        }
    }

    @GET
    @Path("instances/{job-name}")
    @Produces(MediaType.APPLICATION_JSON)
    public ExtensionInstanceList getInstances(
            @PathParam("job-name") final String jobName,
            @QueryParam("start") final String nominalStart,
            @QueryParam("end") final String nominalEnd,
            @DefaultValue("") @QueryParam("instanceStatus") String instanceStatus,
            @DefaultValue("") @QueryParam("fields") String fields,
            @DefaultValue("") @QueryParam("orderBy") String orderBy,
            @DefaultValue("") @QueryParam("sortOrder") String sortOrder,
            @DefaultValue("0") @QueryParam("offset") final Integer offset,
            @QueryParam("numResults") Integer resultsPerPage,
            @DefaultValue("") @QueryParam("doAs") String doAsUser) {
        checkIfExtensionServiceIsEnabled();
        resultsPerPage = resultsPerPage == null ? getDefaultResultsPerPage() : resultsPerPage;
        try {
            List<Entity> entities = getEntityList("", "", "", TAG_PREFIX_EXTENSION_JOB + jobName, "", doAsUser);
            if (entities.isEmpty()) {
                return new ExtensionInstanceList(0);
            }

            HashSet<String> fieldSet = new HashSet<>(Arrays.asList(fields.toUpperCase().split(",")));
            ExtensionInstanceList instances = new ExtensionInstanceList(entities.size());
            for (Entity entity : entities) {
                InstancesResult entityInstances = super.getStatus(
                        entity.getEntityType().name(), entity.getName(), nominalStart, nominalEnd,
                        null, null, "STATUS:" + instanceStatus, orderBy, sortOrder, offset, resultsPerPage, null);
                instances.addEntitySummary(new ExtensionInstanceList.EntitySummary(
                        getEntityElement(entity, fieldSet), entityInstances.getInstances()));
            }
            return instances;
        } catch (FalconException | IOException e) {
            LOG.error("Error when listing instances of extension job: " + jobName + ": ", e);
            throw FalconWebException.newAPIException(e, Response.Status.INTERNAL_SERVER_ERROR);
        }
    }

    @POST
    @Path("schedule/{job-name}")
    @Consumes({MediaType.TEXT_XML, MediaType.TEXT_PLAIN})
    @Produces({MediaType.TEXT_XML, MediaType.TEXT_PLAIN, MediaType.APPLICATION_JSON})
    public APIResult schedule(@PathParam("job-name") String jobName,
                              @DefaultValue("") @QueryParam("doAs") String doAsUser) {
        checkIfExtensionServiceIsEnabled();
        try {
            List<Entity> entities = getEntityList("", "", "", TAG_PREFIX_EXTENSION_JOB + jobName, "", doAsUser);
            if (entities.isEmpty()) {
                // return failure if the extension job doesn't exist
                return new APIResult(APIResult.Status.FAILED, "Extension job " + jobName + " doesn't exist.");
            }

            for (Entity entity : entities) {
                scheduleInternal(entity.getEntityType().name(), entity.getName(), null, null);
            }
        } catch (FalconException | IOException e) {
            LOG.error("Error when scheduling extension job: " + jobName + ": ", e);
            throw FalconWebException.newAPIException(e, Response.Status.INTERNAL_SERVER_ERROR);
        }
        return new APIResult(APIResult.Status.SUCCEEDED, "Extension job " + jobName + " scheduled successfully");
    }

    @POST
    @Path("suspend/{job-name}")
    @Consumes({MediaType.TEXT_XML, MediaType.TEXT_PLAIN})
    @Produces({MediaType.TEXT_XML, MediaType.TEXT_PLAIN, MediaType.APPLICATION_JSON})
    public APIResult suspend(@PathParam("job-name") String jobName,
                             @DefaultValue("") @QueryParam("doAs") String doAsUser) {
        checkIfExtensionServiceIsEnabled();
        try {
            List<Entity> entities = getEntityList("", "", "", TAG_PREFIX_EXTENSION_JOB + jobName, "", doAsUser);
            if (entities.isEmpty()) {
                // return failure if the extension job doesn't exist
                return new APIResult(APIResult.Status.FAILED, "Extension job " + jobName + " doesn't exist.");
            }

            for (Entity entity : entities) {
                if (entity.getEntityType().isSchedulable()) {
                    if (getWorkflowEngine(entity).isActive(entity)) {
                        getWorkflowEngine(entity).suspend(entity);
                    }
                }
            }
        } catch (FalconException | IOException e) {
            LOG.error("Error when scheduling extension job: " + jobName + ": ", e);
            throw FalconWebException.newAPIException(e, Response.Status.INTERNAL_SERVER_ERROR);
        }
        return new APIResult(APIResult.Status.SUCCEEDED, "Extension job " + jobName + " suspended successfully");
    }

    @POST
    @Path("resume/{job-name}")
    @Consumes({MediaType.TEXT_XML, MediaType.TEXT_PLAIN})
    @Produces({MediaType.TEXT_XML, MediaType.TEXT_PLAIN, MediaType.APPLICATION_JSON})
    public APIResult resume(@PathParam("job-name") String jobName,
                            @DefaultValue("") @QueryParam("doAs") String doAsUser) {
        checkIfExtensionServiceIsEnabled();
        try {
            List<Entity> entities = getEntityList("", "", "", TAG_PREFIX_EXTENSION_JOB + jobName, "", doAsUser);
            if (entities.isEmpty()) {
                // return failure if the extension job doesn't exist
                return new APIResult(APIResult.Status.FAILED, "Extension job " + jobName + " doesn't exist.");
            }

            for (Entity entity : entities) {
                if (entity.getEntityType().isSchedulable()) {
                    if (getWorkflowEngine(entity).isSuspended(entity)) {
                        getWorkflowEngine(entity).resume(entity);
                    }
                }
            }
        } catch (FalconException | IOException e) {
            LOG.error("Error when resuming extension job " + jobName + ": ", e);
            throw FalconWebException.newAPIException(e, Response.Status.INTERNAL_SERVER_ERROR);
        }
        return new APIResult(APIResult.Status.SUCCEEDED, "Extension job " + jobName + " resumed successfully");
    }

    @POST
    @Path("delete/{job-name}")
    @Consumes({MediaType.TEXT_XML, MediaType.TEXT_PLAIN})
    @Produces({MediaType.TEXT_XML, MediaType.TEXT_PLAIN, MediaType.APPLICATION_JSON})
    public APIResult delete(@PathParam("job-name") String jobName,
                            @DefaultValue("") @QueryParam("doAs") String doAsUser) {
        checkIfExtensionServiceIsEnabled();
        try {
            List<Entity> entities = getEntityList("", "", "", TAG_PREFIX_EXTENSION_JOB + jobName, "", doAsUser);
            if (entities.isEmpty()) {
                // return failure if the extension job doesn't exist
                return new APIResult(APIResult.Status.SUCCEEDED,
                        "Extension job " + jobName + " doesn't exist. Nothing to delete.");
            }

            for (Entity entity : entities) {
                // TODO(yzheng): need to remember the entity dependency graph for clean ordered removal
                canRemove(entity);
                if (entity.getEntityType().isSchedulable() && !DeploymentUtil.isPrism()) {
                    getWorkflowEngine(entity).delete(entity);
                }
                configStore.remove(entity.getEntityType(), entity.getName());
            }
        } catch (FalconException | IOException e) {
            LOG.error("Error when deleting extension job: " + jobName + ": ", e);
            throw FalconWebException.newAPIException(e, Response.Status.INTERNAL_SERVER_ERROR);
        }
        return new APIResult(APIResult.Status.SUCCEEDED, "Extension job " + jobName + " deleted successfully");
    }

    @POST
    @Path("submit/{extension-name}")
    @Consumes({MediaType.TEXT_XML, MediaType.TEXT_PLAIN, MediaType.MULTIPART_FORM_DATA,
            MediaType.APPLICATION_OCTET_STREAM})
    @Produces({MediaType.TEXT_XML, MediaType.TEXT_PLAIN, MediaType.APPLICATION_JSON})
    public APIResult submit(
            @PathParam("extension-name") String extensionName,
            @Context HttpServletRequest request,
            @DefaultValue("") @QueryParam("doAs") String doAsUser,
            @QueryParam("jobName") String jobName,
            @FormDataParam("processes") List<FormDataBodyPart> processForms,
            @FormDataParam("feeds") List<FormDataBodyPart> feedForms,
            @FormDataParam("config") InputStream config) {
        checkIfExtensionServiceIsEnabled();
        SortedMap<EntityType, List<Entity>> entityMap;

        try {
            entityMap = getEntityList(extensionName, jobName, feedForms, processForms, config);
            submitEntities(extensionName, jobName, entityMap, config, request);
        } catch (FalconException | IOException | JAXBException e) {
            LOG.error("Error while submitting extension job: ", e);
            throw FalconWebException.newAPIException(e, Response.Status.INTERNAL_SERVER_ERROR);
        }
        return new APIResult(APIResult.Status.SUCCEEDED, "Extension job submitted successfully:" + jobName);
    }

    private SortedMap<EntityType, List<Entity>> getEntityList(String extensionName, String jobName,
                                                        List<FormDataBodyPart> feedForms,
                                                        List<FormDataBodyPart> processForms, InputStream config)
        throws FalconException, IOException{
        List<Entity> processes = getProcesses(processForms);
        List<Entity> feeds = getFeeds(feedForms);
        ExtensionType extensionType = getExtensionType(extensionName);
        List<Entity> entities;
        TreeMap<EntityType, List<Entity>> entityMap = new TreeMap<>();
        if (ExtensionType.TRUSTED.equals(extensionType)) {
            entities = generateEntities(extensionName, config);
            List<Entity> trustedFeeds = new ArrayList<>();
            List<Entity> trustedProcesses = new ArrayList<>();
            for (Entity entity : entities) {
                if (EntityType.FEED.equals(entity.getEntityType())) {
                    trustedFeeds.add(entity);
                } else {
                    trustedProcesses.add(entity);
                }
            }
            entityMap.put(EntityType.PROCESS, trustedProcesses);
            entityMap.put(EntityType.FEED, trustedFeeds);
            return entityMap;
        } else {
            EntityUtil.applyTags(extensionName, jobName, processes);
            EntityUtil.applyTags(extensionName, jobName, feeds);
            entityMap.put(EntityType.PROCESS, processes);
            entityMap.put(EntityType.FEED, feeds);
            return entityMap;
        }
    }


    private ExtensionType getExtensionType(String extensionName) {
        ExtensionMetaStore metaStore = ExtensionStore.getMetaStore();
        ExtensionBean extensionDetails = metaStore.getDetail(extensionName);
        return extensionDetails.getExtensionType();
    }

    private Channel getEntityManager(String colo) throws FalconException {
        if (!entityManagerChannels.containsKey(colo)) {
            initializeFor(colo);
        }
        return entityManagerChannels.get(colo);
    }

    @POST
    @Path("submitAndSchedule/{extension-name}")
    @Consumes({MediaType.TEXT_XML, MediaType.TEXT_PLAIN, MediaType.MULTIPART_FORM_DATA})
    @Produces({MediaType.TEXT_XML, MediaType.TEXT_PLAIN, MediaType.APPLICATION_JSON})
    public APIResult submitAndSchedule(
            @PathParam("extension-name") String extensionName,
            @Context HttpServletRequest request,
            @DefaultValue("") @QueryParam("doAs") String doAsUser,
            @QueryParam("jobName") String jobName,
            @FormDataParam("processes") List<FormDataBodyPart> processForms,
            @FormDataParam("feeds") List<FormDataBodyPart> feedForms,
            @FormDataParam("config") InputStream config) {
        checkIfExtensionServiceIsEnabled();
        SortedMap<EntityType, List<Entity>> entityMap;
        try {
            entityMap = getEntityList(extensionName, jobName, feedForms, processForms, config);
            submitEntities(extensionName, jobName, entityMap, config, request);
            scheduleEntities(entityMap, request);
        } catch (FalconException | IOException | JAXBException e) {
            LOG.error("Error while submitting extension job: ", e);
            throw FalconWebException.newAPIException(e, Response.Status.INTERNAL_SERVER_ERROR);
        }
        return new APIResult(APIResult.Status.SUCCEEDED, "Extension job submitted and scheduled successfully");
    }

    protected void scheduleEntities(Map<EntityType, List<Entity>> entityMap, HttpServletRequest request)
        throws FalconException, JAXBException, IOException {

        for(Map.Entry<EntityType, List<Entity>> entry : entityMap.entrySet()){
            for(final Entity entity : entry.getValue()){
                final HttpServletRequest httpServletRequest = getEntityStream(entity, entity.getEntityType(), request);
                final HttpServletRequest bufferedRequest = getBufferedRequest(httpServletRequest);
                final Set<String> colos = getApplicableColos(entity.getEntityType().toString(), entity);

                new EntityProxy(entity.getEntityType().toString(), entity.getName()) {
                    @Override
                    protected Set<String> getColosToApply() {
                        return colos;
                    }

                    @Override
                    protected APIResult doExecute(String colo) throws FalconException {
                        return getEntityManager(colo).invoke("schedule", bufferedRequest, entity.getEntityType().toString(),
                            entity.getName(), colo, Boolean.FALSE, "");
                    }
                }.execute();
            }
        }
    }

    private BufferedRequest getBufferedRequest(HttpServletRequest request) {
        if (request instanceof BufferedRequest) {
            return (BufferedRequest) request;
        }
        return new BufferedRequest(request);
    }

    protected void submitEntities(String extensionName, String jobName,
                                  SortedMap<EntityType, List<Entity>> entityMap, InputStream configStream,
                                  HttpServletRequest request) throws FalconException, IOException, JAXBException {
        List<Entity> feeds = entityMap.get(EntityType.FEED);
        List<Entity> processes = entityMap.get(EntityType.PROCESS);
        validateFeeds(feeds);
        validateProcesses(processes);
        List<String> feedNames = new ArrayList<>();
        List<String> processNames = new ArrayList<>();

        for(Map.Entry<EntityType, List<Entity>> entry : entityMap.entrySet()){
            for(final Entity entity : entry.getValue()){
                final HttpServletRequest bufferedRequest = getEntityStream(entity, entity.getEntityType(), request);
                final Set<String> colos = getApplicableColos(entity.getEntityType().toString(), entity);
                new EntityProxy(entity.getEntityType().toString(), entity.getName()) {
                    @Override
                    protected Set<String> getColosToApply() {
                        return colos;
                    }

                    @Override
                    protected APIResult doExecute(String colo) throws FalconException {
                        return getConfigSyncChannel(colo).invoke("submit", bufferedRequest,
                                entity.getEntityType().toString(), colo);
                    }
                }.execute();
                if (!embeddedMode) {
                    super.submit(bufferedRequest, entity.getEntityType().toString(), currentColo);
                }
                if (entity.getEntityType().equals(EntityType.FEED)){
                    feedNames.add(entity.getName());
                }else{
                    processNames.add(entity.getName());
                }
            }
        }

        ExtensionMetaStore metaStore = ExtensionStore.getMetaStore();
        byte[] configBytes = null;
        if (configStream != null) {
            configBytes = IOUtils.toByteArray(configStream);
        }
        metaStore.storeExtensionJob(jobName, extensionName, feedNames, processNames, configBytes);
    }

    private void initializeFor(String colo) throws FalconException {
        entityManagerChannels.put(colo, ChannelFactory.get("SchedulableEntityManager", colo));
        configSyncChannels.put(colo, ChannelFactory.get("ConfigSyncService", colo));
    }

    private Channel getConfigSyncChannel(String colo) throws FalconException {
        if (!configSyncChannels.containsKey(colo)) {
            initializeFor(colo);
        }
        return configSyncChannels.get(colo);
    }

    private HttpServletRequest getEntityStream(Entity entity, EntityType type, HttpServletRequest request) throws IOException, JAXBException {
        ByteArrayOutputStream baos = new ByteArrayOutputStream();

        type.getMarshaller().marshal(entity, baos);
        final ByteArrayInputStream byteArrayInputStream = new ByteArrayInputStream(baos.toByteArray());
        ServletInputStream servletInputStream=new ServletInputStream(){
            public int read() throws IOException {
                return byteArrayInputStream.read();
            }
        };
        return getBufferedRequest(new HttpServletRequestInputStreamWrapper(request, servletInputStream));
    }


    private void validateFeeds(List<Entity> feeds) throws FalconException {
        for (Entity feed : feeds) {
            super.validate(feed);
        }
    }

    private void validateProcesses(List<Entity> processes) throws FalconException {
        ProcessEntityParser processEntityParser = new ProcessEntityParser();
        for (Entity process : processes) {
            processEntityParser.validate((Process)process, false);
        }
    }

    private List<Entity> getFeeds(List<FormDataBodyPart> feedForms) {
        List<Entity> feeds = new ArrayList<>();
        if (feedForms != null && !feedForms.isEmpty()) {
            for (FormDataBodyPart formDataBodyPart : feedForms) {
                feeds.add(formDataBodyPart.getValueAs(Feed.class));
            }
        }
        return feeds;
    }

    private List<Entity> getProcesses(List<FormDataBodyPart> processForms) {
        List<Entity> processes = new ArrayList<>();
        if (processForms != null && !processForms.isEmpty()) {
            for (FormDataBodyPart formDataBodyPart : processForms) {
                processes.add(formDataBodyPart.getValueAs(Process.class));
            }
        }
        return processes;
    }

    @POST
    @Path("update/{extension-name}")
    @Consumes({MediaType.TEXT_XML, MediaType.TEXT_PLAIN})
    @Produces({MediaType.TEXT_XML, MediaType.TEXT_PLAIN, MediaType.APPLICATION_JSON})
    public APIResult update(
            @PathParam("extension-name") String extensionName,
            @Context HttpServletRequest request,
            @DefaultValue("") @QueryParam("doAs") String doAsUser) {
        checkIfExtensionServiceIsEnabled();
        try {
            List<Entity> entities = generateEntities(extensionName, request.getInputStream());
            for (Entity entity : entities) {
                super.update(entity, entity.getEntityType().name(), entity.getName(), null);
            }
        } catch (FalconException | IOException e) {
            LOG.error("Error when updating extension job: ", e);
            throw FalconWebException.newAPIException(e, Response.Status.INTERNAL_SERVER_ERROR);
        }
        return new APIResult(APIResult.Status.SUCCEEDED, "Updated successfully");
    }

    @POST
    @Path("validate/{extension-name}")
    @Consumes({MediaType.TEXT_XML, MediaType.TEXT_PLAIN})
    @Produces({MediaType.TEXT_XML, MediaType.TEXT_PLAIN, MediaType.APPLICATION_JSON})
    public APIResult validate(
            @PathParam("extension-name") String extensionName,
            @Context HttpServletRequest request,
            @DefaultValue("") @QueryParam("doAs") String doAsUser) {
        checkIfExtensionServiceIsEnabled();
        ExtensionType extensionType = getExtensionType(extensionName);
        if (!ExtensionType.TRUSTED.equals(extensionType)) {
            throw FalconWebException.newAPIException("Extension validation is supported only for trusted extensions");
        }
        try {
            List<Entity> entities = generateEntities(extensionName, request.getInputStream());
            for (Entity entity : entities) {
                super.validate(entity);
            }
        } catch (FalconException | IOException e) {
            LOG.error("Error when validating extension job: ", e);
            throw FalconWebException.newAPIException(e, Response.Status.INTERNAL_SERVER_ERROR);
        }
        return new APIResult(APIResult.Status.SUCCEEDED, "Validated successfully");
    }


    // Extension store related REST API's
    @GET
    @Path("enumerate")
    @Produces({MediaType.APPLICATION_JSON})
    public APIResult getExtensions() {
        checkIfExtensionServiceIsEnabled();
        try {
            return new APIResult(APIResult.Status.SUCCEEDED, super.getExtensions().toString());
        } catch (FalconWebException e) {
            throw FalconWebException.newAPIException(e, Response.Status.INTERNAL_SERVER_ERROR);
        }
    }

    @GET
    @Path("describe/{extension-name}")
    @Produces(MediaType.TEXT_PLAIN)
    public APIResult getExtensionDescription(
            @PathParam("extension-name") String extensionName) {
        checkIfExtensionServiceIsEnabled();
        validateExtensionName(extensionName);
        try {
            return new APIResult(APIResult.Status.SUCCEEDED, ExtensionStore.get().getResource(extensionName, README));
        } catch (Throwable e) {
            throw FalconWebException.newAPIException(e, Response.Status.INTERNAL_SERVER_ERROR);
        }
    }

    @GET
    @Path("detail/{extension-name}")
    @Produces({MediaType.APPLICATION_JSON})
    public APIResult getDetail(@PathParam("extension-name") String extensionName) {
        checkIfExtensionServiceIsEnabled();
        validateExtensionName(extensionName);
        try {
            return super.getExtensionDetail(extensionName);
        } catch (Throwable e) {
            throw FalconWebException.newAPIException(e, Response.Status.INTERNAL_SERVER_ERROR);
        }
    }

    @GET
    @Path("extensionJobDetails/{job-name}")
    @Produces({MediaType.APPLICATION_JSON})
    public APIResult getExtensionJobDetail(@PathParam("job-name") String jobName) {
        checkIfExtensionServiceIsEnabled();
        try {
            return super.getExtensionJobDetail(jobName);
        } catch (Throwable e) {
            throw FalconWebException.newAPIException(e, Response.Status.INTERNAL_SERVER_ERROR);
        }
    }

    @POST
    @Path("unregister/{extension-name}")
    @Consumes({MediaType.TEXT_XML, MediaType.TEXT_PLAIN})
    @Produces(MediaType.TEXT_PLAIN)
    public APIResult deleteExtensionMetadata(
            @PathParam("extension-name") String extensionName){
        checkIfExtensionServiceIsEnabled();
        try {
            return super.deleteExtensionMetadata(extensionName);
        } catch (Throwable e) {
            throw FalconWebException.newAPIException(e, Response.Status.INTERNAL_SERVER_ERROR);
        }
    }

    @POST
    @Path("register/{extension-name}")
    @Consumes({MediaType.TEXT_XML, MediaType.TEXT_PLAIN})
    @Produces(MediaType.TEXT_PLAIN)
    public APIResult registerExtensionMetadata(
            @PathParam("extension-name") String extensionName,
            @QueryParam("path") String path,
            @QueryParam("description") String description) {
        checkIfExtensionServiceIsEnabled();
        try {
            return super.registerExtensionMetadata(extensionName, path, description, CurrentUser.getUser());
        } catch (Throwable e) {
            throw FalconWebException.newAPIException(e, Response.Status.INTERNAL_SERVER_ERROR);
        }
    }

    @GET
    @Path("definition/{extension-name}")
    @Produces({MediaType.APPLICATION_JSON})
    public APIResult getExtensionDefinition(
            @PathParam("extension-name") String extensionName) {
        checkIfExtensionServiceIsEnabled();
        try {
            return new APIResult(APIResult.Status.SUCCEEDED, ExtensionStore.get().getResource(extensionName,
                    extensionName.toLowerCase() + EXTENSION_PROPERTY_JSON_SUFFIX));
        } catch (Throwable e) {
            throw FalconWebException.newAPIException(e, Response.Status.INTERNAL_SERVER_ERROR);
        }
    }

<<<<<<< HEAD
    @POST
    @Path("disable/{extension-name}")
    @Consumes({MediaType.TEXT_XML, MediaType.TEXT_PLAIN})
    @Produces(MediaType.TEXT_PLAIN)
    public APIResult disableExtension(
            @PathParam("extension-name") String extensionName) {
        checkIfExtensionServiceIsEnabled();
        try {
            return new APIResult(APIResult.Status.SUCCEEDED, super.disableExtension(extensionName,
                    CurrentUser.getUser()));
        } catch (Throwable e) {
            throw FalconWebException.newAPIException(e, Response.Status.INTERNAL_SERVER_ERROR);
        }
    }

    @POST
    @Path("enable/{extension-name}")
    @Consumes({MediaType.TEXT_XML, MediaType.TEXT_PLAIN})
    @Produces(MediaType.TEXT_PLAIN)
    public APIResult enableExtension(
            @PathParam("extension-name") String extensionName) {
        checkIfExtensionServiceIsEnabled();
        try {
            return new APIResult(APIResult.Status.SUCCEEDED, super.enableExtension(extensionName,
                    CurrentUser.getUser()));
        } catch (Throwable e) {
            throw FalconWebException.newAPIException(e, Response.Status.INTERNAL_SERVER_ERROR);
        }
    }

    private static JSONArray buildEnumerateResult() throws FalconException {
        JSONArray results = new JSONArray();
        ExtensionMetaStore metaStore = ExtensionStore.getMetaStore();
        List<ExtensionBean> extensionBeanList = metaStore.getAllExtensions();
        for (ExtensionBean extensionBean : extensionBeanList) {
            JSONObject resultObject = new JSONObject();

            try {
                resultObject.put(NAME, extensionBean.getExtensionName().toLowerCase());
                resultObject.put(EXTENSION_TYPE, extensionBean.getExtensionType());
                resultObject.put(EXTENSION_DESC, extensionBean.getDescription());
                resultObject.put(EXTENSION_LOCATION, extensionBean.getLocation());
            } catch (JSONException e) {
                throw new FalconException(e);
            }
            results.put(resultObject);

        }
        return results;
    }

=======
>>>>>>> 3f1e0479
    private List<Entity> generateEntities(String extensionName, InputStream configStream)
        throws FalconException, IOException {
        // get entities for extension job
        Properties properties = new Properties();
        properties.load(configStream);
        List<Entity> entities = extension.getEntities(extensionName, configStream);

        // add tags on extension name and job
        String jobName = properties.getProperty(ExtensionProperties.JOB_NAME.getName());
        EntityUtil.applyTags(extensionName, jobName, entities);

        return entities;
    }

    private Map<String, List<Entity>> groupEntitiesByJob(List<Entity> entities) {
        Map<String, List<Entity>> groupedEntities = new HashMap<>();
        for (Entity entity : entities) {
            String jobName = getJobNameFromTag(entity.getTags());
            if (!groupedEntities.containsKey(jobName)) {
                groupedEntities.put(jobName, new ArrayList<Entity>());
            }
            groupedEntities.get(jobName).add(entity);
        }
        return groupedEntities;
    }

    private static void checkIfExtensionServiceIsEnabled() {
        if (!Services.get().isRegistered(ExtensionService.SERVICE_NAME)) {
            throw FalconWebException.newAPIException(
                    ExtensionService.SERVICE_NAME + " is not enabled.", Response.Status.NOT_FOUND);
        }
    }
}<|MERGE_RESOLUTION|>--- conflicted
+++ resolved
@@ -25,14 +25,12 @@
 import org.apache.falcon.FalconWebException;
 import org.apache.falcon.entity.EntityUtil;
 import org.apache.falcon.entity.parser.ProcessEntityParser;
+import org.apache.falcon.entity.parser.ValidationException;
 import org.apache.falcon.entity.v0.Entity;
 import org.apache.falcon.entity.v0.EntityType;
 import org.apache.falcon.entity.v0.feed.Feed;
 import org.apache.falcon.entity.v0.process.Process;
-import org.apache.falcon.extensions.Extension;
-import org.apache.falcon.extensions.ExtensionProperties;
-import org.apache.falcon.extensions.ExtensionService;
-import org.apache.falcon.extensions.ExtensionType;
+import org.apache.falcon.extensions.*;
 import org.apache.falcon.extensions.jdbc.ExtensionMetaStore;
 import org.apache.falcon.extensions.store.ExtensionStore;
 import org.apache.falcon.persistence.ExtensionBean;
@@ -195,6 +193,7 @@
     public APIResult schedule(@PathParam("job-name") String jobName,
                               @DefaultValue("") @QueryParam("doAs") String doAsUser) {
         checkIfExtensionServiceIsEnabled();
+        checkIfExtensionIsEnabled(ExtensionStore.getMetaStore().getExtensionJobDetails(jobName).getExtensionName());
         try {
             List<Entity> entities = getEntityList("", "", "", TAG_PREFIX_EXTENSION_JOB + jobName, "", doAsUser);
             if (entities.isEmpty()) {
@@ -312,6 +311,7 @@
             @FormDataParam("feeds") List<FormDataBodyPart> feedForms,
             @FormDataParam("config") InputStream config) {
         checkIfExtensionServiceIsEnabled();
+        checkIfExtensionIsEnabled(extensionName);
         SortedMap<EntityType, List<Entity>> entityMap;
 
         try {
@@ -383,6 +383,7 @@
             @FormDataParam("feeds") List<FormDataBodyPart> feedForms,
             @FormDataParam("config") InputStream config) {
         checkIfExtensionServiceIsEnabled();
+        checkIfExtensionIsEnabled(extensionName);
         SortedMap<EntityType, List<Entity>> entityMap;
         try {
             entityMap = getEntityList(extensionName, jobName, feedForms, processForms, config);
@@ -674,7 +675,6 @@
         }
     }
 
-<<<<<<< HEAD
     @POST
     @Path("disable/{extension-name}")
     @Consumes({MediaType.TEXT_XML, MediaType.TEXT_PLAIN})
@@ -705,29 +705,6 @@
         }
     }
 
-    private static JSONArray buildEnumerateResult() throws FalconException {
-        JSONArray results = new JSONArray();
-        ExtensionMetaStore metaStore = ExtensionStore.getMetaStore();
-        List<ExtensionBean> extensionBeanList = metaStore.getAllExtensions();
-        for (ExtensionBean extensionBean : extensionBeanList) {
-            JSONObject resultObject = new JSONObject();
-
-            try {
-                resultObject.put(NAME, extensionBean.getExtensionName().toLowerCase());
-                resultObject.put(EXTENSION_TYPE, extensionBean.getExtensionType());
-                resultObject.put(EXTENSION_DESC, extensionBean.getDescription());
-                resultObject.put(EXTENSION_LOCATION, extensionBean.getLocation());
-            } catch (JSONException e) {
-                throw new FalconException(e);
-            }
-            results.put(resultObject);
-
-        }
-        return results;
-    }
-
-=======
->>>>>>> 3f1e0479
     private List<Entity> generateEntities(String extensionName, InputStream configStream)
         throws FalconException, IOException {
         // get entities for extension job
@@ -760,4 +737,12 @@
                     ExtensionService.SERVICE_NAME + " is not enabled.", Response.Status.NOT_FOUND);
         }
     }
+
+    private static void checkIfExtensionIsEnabled(String extensionName) {
+        ExtensionMetaStore metaStore = ExtensionStore.getMetaStore();
+        if(metaStore.getDetail(extensionName).getStatus().equals(ExtensionStatus.ENABLED.toString())){
+            throw FalconWebException.newAPIException("Extension: " + extensionName + " is in disabled state.",
+                    Response.Status.INTERNAL_SERVER_ERROR);
+        }
+    }
 }