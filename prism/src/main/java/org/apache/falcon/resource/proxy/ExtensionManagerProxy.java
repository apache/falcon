--- conflicted
+++ resolved
@@ -194,7 +194,7 @@
                               @Context HttpServletRequest request,
                               @DefaultValue("") @QueryParam("doAs") String doAsUser) {
         checkIfExtensionServiceIsEnabled();
-<<<<<<< HEAD
+        checkIfExtensionIsEnabled(ExtensionStore.getMetaStore().getExtensionJobDetails(jobName).getExtensionName());
         ExtensionMetaStore metaStore = ExtensionStore.getMetaStore();
         ExtensionJobsBean extensionJobsBean = metaStore.getExtensionJobDetails(jobName);
         if (extensionJobsBean == null) {
@@ -202,15 +202,6 @@
             return new APIResult(APIResult.Status.SUCCEEDED,
                     "Extension job " + jobName + " doesn't exist. Nothing to delete.");
         }
-=======
-        checkIfExtensionIsEnabled(ExtensionStore.getMetaStore().getExtensionJobDetails(jobName).getExtensionName());
-        try {
-            List<Entity> entities = getEntityList("", "", "", TAG_PREFIX_EXTENSION_JOB + jobName, "", doAsUser);
-            if (entities.isEmpty()) {
-                // return failure if the extension job doesn't exist
-                return new APIResult(APIResult.Status.FAILED, "Extension job " + jobName + " doesn't exist.");
-            }
->>>>>>> 8054727c
 
         SortedMap<EntityType, List<Entity>> entityMap;
         try {
