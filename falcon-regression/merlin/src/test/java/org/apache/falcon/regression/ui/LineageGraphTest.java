/**
 * Licensed to the Apache Software Foundation (ASF) under one
 * or more contributor license agreements.  See the NOTICE file
 * distributed with this work for additional information
 * regarding copyright ownership.  The ASF licenses this file
 * to you under the Apache License, Version 2.0 (the
 * "License"); you may not use this file except in compliance
 * with the License.  You may obtain a copy of the License at
 *
 *     http://www.apache.org/licenses/LICENSE-2.0
 *
 * Unless required by applicable law or agreed to in writing, software
 * distributed under the License is distributed on an "AS IS" BASIS,
 * WITHOUT WARRANTIES OR CONDITIONS OF ANY KIND, either express or implied.
 * See the License for the specific language governing permissions and
 * limitations under the License.
 */

package org.apache.falcon.regression.ui;

import org.apache.falcon.entity.v0.EntityType;
import org.apache.falcon.entity.v0.Frequency;
import org.apache.falcon.regression.core.bundle.Bundle;
import org.apache.falcon.regression.core.helpers.ColoHelper;
import org.apache.falcon.regression.core.helpers.LineageHelper;
import org.apache.falcon.regression.core.response.lineage.Direction;
import org.apache.falcon.regression.core.response.lineage.Edge;
import org.apache.falcon.regression.core.response.lineage.Vertex;
import org.apache.falcon.regression.core.response.lineage.VerticesResult;
import org.apache.falcon.regression.core.util.BundleUtil;
import org.apache.falcon.regression.core.util.HadoopUtil;
import org.apache.falcon.regression.core.util.InstanceUtil;
import org.apache.falcon.regression.core.util.OSUtil;
import org.apache.falcon.regression.core.util.TimeUtil;
import org.apache.falcon.regression.core.util.Util;
import org.apache.falcon.regression.testHelper.BaseUITestClass;
import org.apache.falcon.regression.ui.pages.ProcessPage;
import org.apache.hadoop.fs.FileSystem;
import org.apache.hadoop.security.authentication.client.AuthenticationException;
import org.apache.log4j.Logger;
import org.apache.oozie.client.CoordinatorAction;
import org.apache.oozie.client.OozieClient;
import org.apache.oozie.client.OozieClientException;
import org.openqa.selenium.Point;
import org.testng.Assert;
import org.testng.annotations.AfterClass;
import org.testng.annotations.BeforeClass;
import org.testng.annotations.Test;

import javax.xml.bind.JAXBException;
import java.io.IOException;
import java.net.URISyntaxException;
import java.util.ArrayList;
import java.util.HashMap;
import java.util.List;
import java.util.Map;

@Test(groups = "lineage-ui")
public class LineageGraphTest extends BaseUITestClass {

    private ColoHelper cluster = servers.get(0);
    private String baseTestDir = baseHDFSDir + "/LineageGraphTest";
    private String aggregateWorkflowDir = baseTestDir + "/aggregator";
    private static final Logger logger = Logger.getLogger(LineageGraphTest.class);
<<<<<<< HEAD
    String datePattern = "/${YEAR}/${MONTH}/${DAY}/${HOUR}/${MINUTE}";
    String feedInputPath = baseTestDir + "/input" + datePattern;
    String feedOutputPath = baseTestDir + "/output" + datePattern;
=======
    String feedInputPath = baseTestDir + "/input" + MINUTE_DATE_PATTERN;
>>>>>>> 5766b74a
    private FileSystem clusterFS = serverFS.get(0);
    private OozieClient clusterOC = serverOC.get(0);
    private String processName = null;
    private String inputFeedName = null;
    private String outputFeedName = null;
    int inputEnd = 4;
    private List<Vertex> piVertices;
    LineageHelper lineageHelper = new LineageHelper(prism);

    /**
     * Adjusts bundle and schedules it. Provides process with data, waits till some instances got
     * succeeded.
     */
    @BeforeClass
    public void setUp()
        throws IOException, JAXBException, URISyntaxException, AuthenticationException,
        OozieClientException {
        uploadDirToClusters(aggregateWorkflowDir, OSUtil.RESOURCES_OOZIE);
        bundles[0] = BundleUtil.readELBundle(baseAppHDFSDir, this.getClass().getSimpleName());
        bundles[0] = new Bundle(bundles[0], cluster);
        bundles[0].generateUniqueBundle();
        bundles[0].setProcessWorkflow(aggregateWorkflowDir);
        String startTime = TimeUtil.getTimeWrtSystemTime(0);
        String endTime = TimeUtil.addMinsToTime(startTime, 5);
        logger.info("Start time: " + startTime + "\tEnd time: " + endTime);

        /**prepare process definition*/
        bundles[0].setProcessValidity(startTime, endTime);
        bundles[0].setProcessPeriodicity(1, Frequency.TimeUnit.minutes);
        bundles[0].setProcessConcurrency(5);
        bundles[0].setInputFeedPeriodicity(1, Frequency.TimeUnit.minutes);
        bundles[0].setInputFeedDataPath(feedInputPath);
        bundles[0].setOutputFeedLocationData(feedInputPath);
        bundles[0].setProcessInput("now(0,0)", String.format("now(0,%d)", inputEnd - 1));

        /**provide necessary data for first 3 instances to run*/
        logger.info("Creating necessary data...");
        String prefix = bundles[0].getFeedDataPathPrefix();
        HadoopUtil.deleteDirIfExists(prefix.substring(1), clusterFS);
        List<String> dataDates = TimeUtil.getMinuteDatesOnEitherSide(
            TimeUtil.addMinsToTime(startTime, -2), endTime, 0);
        HadoopUtil.flattenAndPutDataInFolder(clusterFS, OSUtil.NORMAL_INPUT, prefix, dataDates);
        logger.info("Process data: " + Util.prettyPrintXml(bundles[0].getProcessData()));
        bundles[0].submitBundle(prism);

        processName = bundles[0].getProcessName();
        inputFeedName = bundles[0].getInputFeedNameFromBundle();
        outputFeedName = bundles[0].getOutputFeedNameFromBundle();
        /**schedule process, wait for instances to succeed*/
        prism.getProcessHelper().schedule(bundles[0].getProcessData());
        InstanceUtil.waitTillInstanceReachState(clusterOC, bundles[0].getProcessName(), 3,
            CoordinatorAction.Status.SUCCEEDED, EntityType.PROCESS);
        /**get process instances*/
        Vertex processVertex = lineageHelper.getVerticesByName(processName).getResults().get(0);
        piVertices = lineageHelper.getVerticesByDirection(processVertex.get_id(),
            Direction.inComingVertices).filterByType(Vertex.VERTEX_TYPE.PROCESS_INSTANCE);
        openBrowser();
    }

    @AfterClass(alwaysRun = true)
    public void tearDown() throws IOException {
        closeBrowser();
        removeBundles();
        cleanTestDirs();
    }

    /**
     * Tests the number of vertices on graph and if they match to expected number of instances
     * and their description.
     */
    @Test
    public void testGraphVertices() {

        ProcessPage processPage = new ProcessPage(DRIVER, cluster, processName);
        processPage.navigateTo();
        for (Vertex piVertex : piVertices) {
            String nominalTime = piVertex.getNominalTime();
            /* get expected feed instances */
            /* input feed instances */
            List<Vertex> inpInstancesAPI = lineageHelper.getVerticesByDirection(piVertex.get_id(),
                Direction.inComingVertices).getResults();
            /* output feed instance */
            List<Vertex> outInstancesAPI = lineageHelper.getVerticesByDirection(piVertex.get_id(),
                Direction.outgoingVertices).filterByType(Vertex.VERTEX_TYPE.FEED_INSTANCE);
            /* open lineage for particular process instance */
            processPage.openLineage(nominalTime);
            /* verify if number of vertices and their content is correct */
            HashMap<String, List<String>> map = processPage.getAllVertices();
            Assert.assertTrue(map.containsKey(processName) && map.containsKey(inputFeedName)
                && map.containsKey(outputFeedName));
            /* process validation */
            List<String> processInstancesUI = map.get(processName);
            Assert.assertEquals(processInstancesUI.size(), 1);
            Assert.assertEquals(processInstancesUI.get(0), nominalTime);
            /* input feed validations */
            List<String> inpInstancesUI = map.get(inputFeedName);
            logger.info("InputFeed instances on lineage UI : " + inpInstancesUI);
            logger.info("InputFeed instances from API : " + inpInstancesAPI);
            Assert.assertEquals(inpInstancesUI.size(), inpInstancesAPI.size());
            for (Vertex inpInstanceAPI : inpInstancesAPI) {
                Assert.assertTrue(inpInstancesUI.contains(inpInstanceAPI.getNominalTime()));
            }
            /* output feed validation */
            List<String> outInstancesUI = map.get(outputFeedName);
            logger.info("Expected outputFeed instances : " + outInstancesUI);
            logger.info("Actual instance : " + outInstancesAPI);
            Assert.assertEquals(outInstancesUI.size(), outInstancesAPI.size());
            for (Vertex outInstanceAPI : outInstancesAPI) {
                Assert.assertTrue(outInstancesUI.contains(outInstanceAPI.getNominalTime()));
            }
            processPage.refresh();
        }
    }

    /**
     * Clicks on each vertex and check the content of info panel
     */
    @Test
    public void testVerticesInfo()
        throws JAXBException, URISyntaxException, AuthenticationException, IOException {
        String clusterName = Util.readEntityName(bundles[0].getClusters().get(0));
        ProcessPage processPage = new ProcessPage(DRIVER, cluster, processName);
        processPage.navigateTo();
        for (Vertex piVertex : piVertices) {
            String nominalTime = piVertex.getNominalTime();
            /**open lineage for particular process instance*/
            processPage.openLineage(nominalTime);
            HashMap<String, List<String>> map = processPage.getAllVertices();
            /**click on each vertex and check the bottom info*/
            for (Map.Entry<String, List<String>> entry : map.entrySet()) {
                String entityName = entry.getKey();
                List<String> entityInstances = entry.getValue();
                for (String entityInstance : entityInstances) {
                    processPage.clickOnVertex(entityName, entityInstance);
                    HashMap<String, String> info = processPage.getPanelInfo();
                    if (entityName.equals(processName)) {
                        String message = "Lineage info-panel reflects invalid %s for process %s.";
                        String workflow = processName + "-workflow";
                        Assert.assertEquals(info.get("User workflow"), workflow,
                            String.format(message, "workflow", processName));
                        Assert.assertEquals(info.get("User workflow engine"), "oozie",
                            String.format(message, "engine", processName));
                        Assert.assertEquals(info.get("Runs on"), clusterName,
                            String.format(message, "cluster", processName));
                    }
                    Assert.assertEquals(info.get("Owned by"), System.getProperty("user" +
                        ".name"), "Entity should be owned by current system user.");
                }
            }
            processPage.refresh();
        }
    }

    /**
     * Tests available titles and descriptions of different lineage sections.
     */
    @Test
    public void testTitlesAndDescriptions() {
        HashMap<String, String> expectedDescriptions = new HashMap<String, String>();
        expectedDescriptions.put("lineage-legend-process-inst", "Process instance");
        expectedDescriptions.put("lineage-legend-process-inst lineage-legend-terminal",
            "Process instance (terminal)");
        expectedDescriptions.put("lineage-legend-feed-inst", "Feed instance");
        expectedDescriptions.put("lineage-legend-feed-inst lineage-legend-terminal",
            "Feed instance (terminal)");
        ProcessPage processPage = new ProcessPage(DRIVER, prism, processName);
        processPage.navigateTo();
        for (Vertex piVertex : piVertices) {
            String nominalTime = piVertex.getNominalTime();
            processPage.openLineage(nominalTime);
            /* check the main lineage title */
            Assert.assertEquals(processPage.getLineageTitle(), "Lineage information");
            /* check legends title */
            Assert.assertEquals(processPage.getLegendsTitle(), "Legends");
            /* check that all legends are present and match to expected*/
            HashMap<String, String> legends = processPage.getLegends();
            for (Map.Entry<String, String> entry : legends.entrySet()) {
                String key = entry.getKey();
                String value = entry.getValue();
                Assert.assertEquals(expectedDescriptions.get(key), value);
            }
            processPage.refresh();
        }
    }

    /**
     * Tests whether vertices are terminals or not.
     */
    @Test
    public void testTerminals() {
        ProcessPage processPage = new ProcessPage(DRIVER, prism, processName);
        processPage.navigateTo();
        lineageHelper = new LineageHelper(prism);
        VerticesResult processResult = lineageHelper.getVerticesByName(processName);
        Vertex processVertex = processResult.getResults().get(0);
        List<Vertex> piVertices =
            lineageHelper.getVerticesByDirection(processVertex.get_id(),
                Direction.inComingVertices).filterByType(Vertex.VERTEX_TYPE.PROCESS_INSTANCE);
        for (Vertex piVertex : piVertices) {
            String nominalTime = piVertex.getNominalTime();
            processPage.openLineage(nominalTime);
            List<Vertex> inVertices = lineageHelper.getVerticesByDirection(piVertex.get_id(),
                Direction.inComingVertices).getResults();
            List<Vertex> outVertices = lineageHelper.getVerticesByDirection(piVertex.get_id(),
                Direction.outgoingVertices).filterByType(Vertex.VERTEX_TYPE.FEED_INSTANCE);
            for (Vertex inVertex : inVertices) {
                Assert.assertTrue(processPage.isTerminal(inVertex.getName()),
                    String.format("Input feed instance vertex %s should be terminal",
                        inVertex.getName()));
            }
            for (Vertex outVertex : outVertices) {
                Assert.assertTrue(processPage.isTerminal(outVertex.getName()),
                    String.format("Output feed instance vertex %s should be terminal",
                        outVertex.getName()));
            }
            Assert.assertFalse(processPage.isTerminal(piVertex.getName()),
                String.format("Process instance vertex %s should be non-terminal",
                    piVertex.getName()));
            processPage.refresh();
        }
    }

    /**
     * Evaluates expected number of edges and their endpoints and compares them with
     * endpoints of edges which were retrieved from lineage graph.
     */
    @Test
    public void testEdges() {
        ProcessPage processPage = new ProcessPage(DRIVER, prism, processName);
        processPage.navigateTo();
        for (Vertex piVertex : piVertices) {
            String nominalTime = piVertex.getNominalTime();
            processPage.openLineage(nominalTime);
            /**get expected edges */
            List<Edge> expectedEdgesAPI = new ArrayList<Edge>();
            List<Edge> incEdges = lineageHelper.getEdgesByDirection(piVertex.get_id(),
                Direction.inComingEdges).getResults();
            List<Edge> outcEdges = lineageHelper.getEdgesByDirection(piVertex.get_id(),
                Direction.outGoingEdges).filterByType(Edge.LEBEL_TYPE.OUTPUT);
            assert expectedEdgesAPI.addAll(incEdges);
            assert expectedEdgesAPI.addAll(outcEdges);
            /** Check the number of edges and their location*/
            List<Point[]> edgesOnUI = processPage.getEdgesFromGraph();
            /**check the number of edges on UI*/
            Assert.assertEquals(edgesOnUI.size(), expectedEdgesAPI.size());
            /**check if all appropriate edges match each other*/
            List<Point[]> edgesFromGraph = processPage.getEdgesFromGraph();
            boolean isEdgePresent = false;
            int vertexRadius = processPage.getCircleRadius();
            for (Edge expEdgeAPI : expectedEdgesAPI) {
                Vertex startVertexAPI = lineageHelper.getVertexById(expEdgeAPI.get_outV())
                    .getResults();
                Point startPointAPI = processPage.getVertexEndpoint(startVertexAPI.getName());
                Vertex endVertexAPI = lineageHelper.getVertexById(expEdgeAPI.get_inV())
                    .getResults();
                Point endPointAPI = processPage.getVertexEndpoint(endVertexAPI.getName());
                for (Point[] actualEndpoints : edgesFromGraph) {
                    Point startPointUI = actualEndpoints[0];
                    Point endPointUI = actualEndpoints[1];
                    isEdgePresent =
                        isPointNearTheVertex(startPointAPI, vertexRadius, startPointUI, 5)
                            && isPointNearTheVertex(endPointAPI, vertexRadius, endPointUI, 5);
                    if (isEdgePresent) break;
                }
                Assert.assertTrue(
                    isEdgePresent, String.format("Edge %s-->%s isn't present on lineage or " +
                    "painted incorrectly.", startVertexAPI.getName(), endVertexAPI.getName()));
            }
            processPage.refresh();
        }
    }

    /**
     * Test which opens and closes Lineage info and checks content of it
     */
    @Test
    public void testLineageOpenClose() {
        ProcessPage processPage = new ProcessPage(DRIVER, prism, processName);
        processPage.navigateTo();
        List<String> previous = new ArrayList<String>();
        for (Vertex piVertex : piVertices) {
            String nominalTime = piVertex.getNominalTime();
            processPage.openLineage(nominalTime);
            List<String> vertices = processPage.getAllVerticesNames();
            Assert.assertNotEquals(previous, vertices, "Graph of " + nominalTime + " instance is "
                + "equal to previous");
            previous = vertices;
            processPage.closeLineage();
        }
    }

    /**
     * Evaluates if endpoint is in permissible region near the vertex
     *
     * @param center    coordinates of vertex center
     * @param radius    radius of vertex
     * @param deviation permissible deviation
     */
    private boolean isPointNearTheVertex(Point center, int radius, Point point, int deviation) {
        double distance = Math.sqrt(
            Math.pow(point.getX() - center.getX(), 2) +
                Math.pow(point.getY() - center.getY(), 2));
        return distance <= radius + deviation;
    }
}<|MERGE_RESOLUTION|>--- conflicted
+++ resolved
@@ -62,13 +62,8 @@
     private String baseTestDir = baseHDFSDir + "/LineageGraphTest";
     private String aggregateWorkflowDir = baseTestDir + "/aggregator";
     private static final Logger logger = Logger.getLogger(LineageGraphTest.class);
-<<<<<<< HEAD
-    String datePattern = "/${YEAR}/${MONTH}/${DAY}/${HOUR}/${MINUTE}";
-    String feedInputPath = baseTestDir + "/input" + datePattern;
-    String feedOutputPath = baseTestDir + "/output" + datePattern;
-=======
-    String feedInputPath = baseTestDir + "/input" + MINUTE_DATE_PATTERN;
->>>>>>> 5766b74a
+    String feedInputPath = baseTestDir + "/input" + MINUTE_DATE_PATTERN;;
+    String feedOutputPath = baseTestDir + "/output" + MINUTE_DATE_PATTERN;;
     private FileSystem clusterFS = serverFS.get(0);
     private OozieClient clusterOC = serverOC.get(0);
     private String processName = null;
