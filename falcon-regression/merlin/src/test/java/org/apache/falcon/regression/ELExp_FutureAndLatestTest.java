--- conflicted
+++ resolved
@@ -69,11 +69,7 @@
         String startDate = TimeUtil.getTimeWrtSystemTime(-20);
         String endDate = TimeUtil.getTimeWrtSystemTime(70);
 
-<<<<<<< HEAD
-        b.setInputFeedDataPath(testInputDir + "/${YEAR}/${MONTH}/${DAY}/${HOUR}/${MINUTE}");
-=======
-        b.setInputFeedDataPath(baseTestDir + "/ELExp_latest/testData" + MINUTE_DATE_PATTERN);
->>>>>>> 5766b74a
+        b.setInputFeedDataPath(testInputDir + MINUTE_DATE_PATTERN);
         b.setProcessWorkflow(aggregateWorkflowDir);
 
         List<String> dataDates = TimeUtil.getMinuteDatesOnEitherSide(startDate, endDate, 1);
@@ -88,15 +84,8 @@
         bundles[0] = BundleUtil.readELBundle(baseAppHDFSDir, this.getClass().getSimpleName());
         bundles[0] = new Bundle(bundles[0], cluster);
         bundles[0].generateUniqueBundle();
-<<<<<<< HEAD
-        bundles[0].setInputFeedDataPath(
-            testInputDir + "/${YEAR}/${MONTH}/${DAY}/${HOUR}/${MINUTE}");
-        bundles[0].setOutputFeedLocationData(
-            testOutputDir + "/${YEAR}/${MONTH}/${DAY}/${HOUR}/${MINUTE}");
-=======
-        bundles[0].setInputFeedDataPath(baseTestDir + "/ELExp_latest/testData" +
-            MINUTE_DATE_PATTERN);
->>>>>>> 5766b74a
+        bundles[0].setInputFeedDataPath(testInputDir + MINUTE_DATE_PATTERN);
+        bundles[0].setOutputFeedLocationData(testOutputDir + MINUTE_DATE_PATTERN);
         bundles[0].setInputFeedPeriodicity(5, TimeUnit.minutes);
         bundles[0].setInputFeedValidity("2010-04-01T00:00Z", "2015-04-01T00:00Z");
         String processStart = TimeUtil.getTimeWrtSystemTime(-3);
