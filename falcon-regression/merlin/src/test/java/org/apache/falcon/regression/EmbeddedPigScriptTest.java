--- conflicted
+++ resolved
@@ -77,12 +77,7 @@
 
         //copy pig script
         HadoopUtil.uploadDir(clusterFS, pigScriptDir, OSUtil.RESOURCES + "pig");
-<<<<<<< HEAD
-
         Bundle bundle = BundleUtil.readELBundle(baseAppHDFSDir, this.getClass().getSimpleName());
-=======
-        Bundle bundle = BundleUtil.readELBundle();
->>>>>>> 5766b74a
         bundle.generateUniqueBundle();
         bundle = new Bundle(bundle, cluster);
         String startDate = "2010-01-02T00:40Z";
