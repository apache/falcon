/**
 * Licensed to the Apache Software Foundation (ASF) under one
 * or more contributor license agreements.  See the NOTICE file
 * distributed with this work for additional information
 * regarding copyright ownership.  The ASF licenses this file
 * to you under the Apache License, Version 2.0 (the
 * "License"); you may not use this file except in compliance
 * with the License.  You may obtain a copy of the License at
 *
 *     http://www.apache.org/licenses/LICENSE-2.0
 *
 * Unless required by applicable law or agreed to in writing, software
 * distributed under the License is distributed on an "AS IS" BASIS,
 * WITHOUT WARRANTIES OR CONDITIONS OF ANY KIND, either express or implied.
 * See the License for the specific language governing permissions and
 * limitations under the License.
 */

package org.apache.falcon.regression;

import org.apache.falcon.regression.core.bundle.Bundle;
import org.apache.falcon.entity.v0.EntityType;
import org.apache.falcon.entity.v0.Frequency.TimeUnit;
import org.apache.falcon.regression.core.helpers.ColoHelper;
import org.apache.falcon.regression.core.response.InstancesResult;
import org.apache.falcon.regression.core.util.BundleUtil;
import org.apache.falcon.regression.core.util.HadoopUtil;
import org.apache.falcon.regression.core.util.InstanceUtil;
import org.apache.falcon.regression.core.util.OSUtil;
import org.apache.falcon.regression.core.util.TimeUtil;
import org.apache.falcon.regression.core.util.Util;
import org.apache.falcon.regression.testHelper.BaseTestClass;
import org.apache.hadoop.fs.FileSystem;
import org.apache.log4j.Logger;
import org.apache.oozie.client.CoordinatorAction;
import org.apache.oozie.client.OozieClient;
import org.apache.oozie.client.WorkflowJob.Status;
import org.testng.Assert;
import org.testng.annotations.AfterClass;
import org.testng.annotations.AfterMethod;
import org.testng.annotations.BeforeClass;
import org.testng.annotations.BeforeMethod;
import org.testng.annotations.Test;

import java.io.IOException;
import java.lang.reflect.Method;
import java.util.List;

/**
 * Test Suite for instance rerun.
 */
@Test(groups = "embedded")
public class ProcessInstanceRerunTest extends BaseTestClass {

    private String baseTestDir = baseHDFSDir + "/ProcessInstanceRerunTest";
    private String aggregateWorkflowDir = baseTestDir + "/aggregator";
    private String feedInputPath = baseTestDir + "/input" + MINUTE_DATE_PATTERN;
    private String feedOutputPath = baseTestDir + "/output-data" + MINUTE_DATE_PATTERN;
    private String feedInputTimedOutPath = baseTestDir + "/timedout" + MINUTE_DATE_PATTERN;
    private ColoHelper cluster = servers.get(0);
    private FileSystem clusterFS = serverFS.get(0);
    private OozieClient clusterOC = serverOC.get(0);
    private static final Logger LOGGER = Logger.getLogger(ProcessInstanceRerunTest.class);
    private static final double TIMEOUT = 10;
    private String processName;
    private String start = "?start=2010-01-02T01:00Z";

    @BeforeClass(alwaysRun = true)
    public void createTestData() throws Exception {
        LOGGER.info("in @BeforeClass");
        HadoopUtil.uploadDir(clusterFS, aggregateWorkflowDir, OSUtil.RESOURCES_OOZIE);
<<<<<<< HEAD
        Bundle b = BundleUtil.readELBundle(baseAppHDFSDir, this.getClass().getSimpleName());

=======
        Bundle b = BundleUtil.readELBundle();
>>>>>>> 5766b74a
        b = new Bundle(b, cluster);
        String startDate = "2010-01-02T00:40Z";
        String endDate = "2010-01-02T01:20Z";
        b.setInputFeedDataPath(feedInputPath);
        List<String> dataDates = TimeUtil.getMinuteDatesOnEitherSide(startDate, endDate, 20);
        HadoopUtil.flattenAndPutDataInFolder(clusterFS, OSUtil.NORMAL_INPUT,
            b.getFeedDataPathPrefix(), dataDates);
    }

    @BeforeMethod(alwaysRun = true)
    public void setup(Method method) throws Exception {
        LOGGER.info("test name: " + method.getName());
        bundles[0] = BundleUtil.readELBundle(baseAppHDFSDir, this.getClass().getSimpleName());
        bundles[0] = new Bundle(bundles[0], cluster);
        bundles[0].generateUniqueBundle();
        bundles[0].setInputFeedDataPath(feedInputPath);
        bundles[0].setProcessWorkflow(aggregateWorkflowDir);
        bundles[0].setProcessPeriodicity(5, TimeUnit.minutes);
        bundles[0].setOutputFeedPeriodicity(5, TimeUnit.minutes);
        processName = bundles[0].getProcessName();
    }

    @AfterMethod(alwaysRun = true)
    public void tearDown(Method method) {
        LOGGER.info("tearDown " + method.getName());
        removeBundles();
    }

    /**
     * Schedule process. Kill some instances. Rerun some of that killed. Check that
     * instances were rerun correctly and other are still killed.
     *
     * @throws Exception
     */
    @Test(groups = {"singleCluster"})
    public void testProcessInstanceRerunSomeKilled02() throws Exception {
        bundles[0].setProcessValidity("2010-01-02T01:00Z", "2010-01-02T01:26Z");
        bundles[0].setOutputFeedLocationData(feedOutputPath);
        bundles[0].setProcessConcurrency(5);
        bundles[0].submitFeedsScheduleProcess(prism);
        String process = bundles[0].getProcessData();
        TimeUtil.sleepSeconds(TIMEOUT);
        InstanceUtil.waitTillInstancesAreCreated(cluster, process, 0);
        InstancesResult r = prism.getProcessHelper().getProcessInstanceKill(processName,
            start + "&end=2010-01-02T01:16Z");
        InstanceUtil.validateResponse(r, 4, 0, 0, 0, 4);
        List<String> wfIDs = InstanceUtil.getWorkflows(cluster, processName);
        prism.getProcessHelper().getProcessInstanceRerun(processName,
            start + "&end=2010-01-02T01:11Z");
        InstanceUtil.areWorkflowsRunning(clusterOC, wfIDs, 6, 5, 1, 0);
    }

    /**
     * Schedule process. Kill all instances. Rerun them. Check that they were rerun.
     *
     * @throws Exception
     */
    @Test(groups = {"singleCluster"})
    public void testProcessInstanceRerunMultipleKilled() throws Exception {
        bundles[0].setProcessValidity("2010-01-02T01:00Z", "2010-01-02T01:11Z");
        bundles[0].setOutputFeedLocationData(feedOutputPath);
        bundles[0].setProcessConcurrency(5);
        String process = bundles[0].getProcessData();
        LOGGER.info("process: " + Util.prettyPrintXml(process));
        bundles[0].submitFeedsScheduleProcess(prism);
        InstanceUtil.waitTillInstancesAreCreated(cluster, process, 0);
        InstancesResult r = prism.getProcessHelper()
            .getProcessInstanceKill(processName, start + "&end=2010-01-02T01:11Z");
        InstanceUtil.validateResponse(r, 3, 0, 0, 0, 3);
        List<String> wfIDs =  InstanceUtil.getWorkflows(cluster, processName);
        prism.getProcessHelper().
            getProcessInstanceRerun(processName, start + "&end=2010-01-02T01:11Z");
        InstanceUtil.areWorkflowsRunning(clusterOC, wfIDs, 3, 3, 0, 0);
    }

    /**
     * Schedule process. Kill some instances. Rerun them. Check that there are no killed
     * instances left.
     *
     * @throws Exception
     */
    @Test(groups = {"singleCluster"})
    public void testProcessInstanceRerunSomeKilled01() throws Exception {
        bundles[0].setProcessValidity("2010-01-02T01:00Z", "2010-01-02T01:26Z");
        bundles[0].setOutputFeedLocationData(feedOutputPath);
        bundles[0].setProcessConcurrency(5);
        bundles[0].submitFeedsScheduleProcess(prism);
        String process = bundles[0].getProcessData();
        InstanceUtil.waitTillInstancesAreCreated(cluster, process, 0);
        InstancesResult r = prism.getProcessHelper()
            .getProcessInstanceKill(processName, start + "&end=2010-01-02T01:11Z");
        InstanceUtil.validateResponse(r, 3, 0, 0, 0, 3);
        List<String> wfIDs = InstanceUtil.getWorkflows(cluster, processName);
        prism.getProcessHelper().getProcessInstanceRerun(processName,
            start + "&end=2010-01-02T01:11Z");
        TimeUtil.sleepSeconds(TIMEOUT);
        InstanceUtil.areWorkflowsRunning(clusterOC, wfIDs, 6, 6, 0, 0);
    }

    /**
     * Schedule process. Kill single instance. Rerun it. Check it was rerun.
     *
     * @throws Exception
     */
    @Test(groups = {"singleCluster"})
    public void testProcessInstanceRerunSingleKilled() throws Exception {
        bundles[0].setProcessValidity("2010-01-02T01:00Z", "2010-01-02T01:04Z");
        bundles[0].setOutputFeedLocationData(feedOutputPath);
        bundles[0].setProcessConcurrency(1);
        bundles[0].submitFeedsScheduleProcess(prism);
        String process = bundles[0].getProcessData();
        InstanceUtil.waitTillInstancesAreCreated(cluster, process, 0);
        prism.getProcessHelper().getProcessInstanceKill(processName, start);
        String wfID = InstanceUtil.getWorkflows(cluster, processName, Status.KILLED).get(0);
        prism.getProcessHelper().getProcessInstanceRerun(processName, start);
        Assert.assertTrue(InstanceUtil.isWorkflowRunning(clusterOC, wfID));
    }

    /**
     * Schedule process. Wait till it got succeeded. Rerun first succeeded instance. Check if it
     * is running.
     *
     * @throws Exception
     */
    @Test(groups = {"singleCluster"})
    public void testProcessInstanceRerunSingleSucceeded() throws Exception {
        bundles[0].setProcessValidity("2010-01-02T01:00Z", "2010-01-02T01:04Z");
        bundles[0].setOutputFeedLocationData(feedOutputPath);
        bundles[0].setProcessConcurrency(6);
        bundles[0].submitFeedsScheduleProcess(prism);
        String process = bundles[0].getProcessData();
        InstanceUtil.waitTillInstancesAreCreated(cluster, process, 0);
        String wfID = InstanceUtil.getWorkflows(cluster, processName, Status.RUNNING,
               Status.SUCCEEDED).get(0);
        InstanceUtil.waitTillInstanceReachState(clusterOC, processName, 0, CoordinatorAction
            .Status.SUCCEEDED, EntityType.PROCESS);
        prism.getProcessHelper().getProcessInstanceRerun(processName, start);
        Assert.assertTrue(InstanceUtil.isWorkflowRunning(clusterOC, wfID));
    }

    /**
     * Schedule process. Suspend its instances. Try to rerun them. Check that instances weren't
     * rerun and are still suspended.
     *
     * @throws Exception
     */
    @Test(groups = {"singleCluster"})
    public void testProcessInstanceRerunSingleSuspended() throws Exception {
        bundles[0].setProcessValidity("2010-01-02T01:00Z", "2010-01-02T01:06Z");
        bundles[0].setOutputFeedLocationData(feedOutputPath);
        bundles[0].setProcessConcurrency(2);
        bundles[0].submitFeedsScheduleProcess(prism);
        prism.getProcessHelper().getProcessInstanceSuspend(processName,
            start + "&end=2010-01-02T01:06Z");
        prism.getProcessHelper().getProcessInstanceRerun(processName,
            start + "&end=2010-01-02T01:06Z");
        Assert.assertEquals(InstanceUtil.getInstanceStatus(cluster, processName, 0, 1),
            CoordinatorAction.Status.SUSPENDED);
    }

    /**
     * Schedule process. Wait till its instances succeed. Rerun them all. Check they are running.
     *
     * @throws Exception
     */
    @Test(groups = {"singleCluster"})
    public void testProcessInstanceRerunMultipleSucceeded() throws Exception {
        bundles[0].setProcessValidity("2010-01-02T01:00Z", "2010-01-02T01:11Z");
        bundles[0].setOutputFeedLocationData(feedOutputPath);
        bundles[0].setProcessConcurrency(3);
        bundles[0].submitFeedsScheduleProcess(prism);
        String process = bundles[0].getProcessData();
        InstanceUtil.waitTillInstancesAreCreated(cluster, process, 0);
        InstanceUtil.waitTillInstanceReachState(clusterOC, processName, 2,
            CoordinatorAction.Status.SUCCEEDED, EntityType.PROCESS);
        List<String> wfIDs = InstanceUtil.getWorkflows(cluster, processName);
        prism.getProcessHelper().getProcessInstanceRerun(processName,
            start + "&end=2010-01-02T01:11Z");
        InstanceUtil.areWorkflowsRunning(clusterOC, wfIDs, 3, 3, 0, 0);
    }

    /**
     * Schedule process with invalid input feed data path. Wait till process got timed-out. Rerun
     * it's instances. Check that they were rerun and are waiting (wait for input data).
     *
     * @throws Exception
     */
    @Test(groups = {"singleCluster"})
    public void testProcessInstanceRerunTimedOut() throws Exception {
        bundles[0].setInputFeedDataPath(feedInputTimedOutPath);
        bundles[0].setProcessValidity("2010-01-02T01:00Z", "2010-01-02T01:11Z");
        bundles[0].setProcessTimeOut(2, TimeUnit.minutes);
        bundles[0].setOutputFeedLocationData(feedOutputPath);
        bundles[0].setProcessConcurrency(3);
        bundles[0].submitFeedsScheduleProcess(prism);
        CoordinatorAction.Status s;
        InstanceUtil.waitTillInstanceReachState(clusterOC, processName, 1,
            CoordinatorAction.Status.TIMEDOUT, EntityType.PROCESS);
        prism.getProcessHelper().getProcessInstanceRerun(processName,
            start + "&end=2010-01-02T01:11Z");
        s = InstanceUtil.getInstanceStatus(cluster, processName, 0, 0);
        Assert.assertEquals(s, CoordinatorAction.Status.WAITING,
            "instance should have been in WAITING state");
    }

    @AfterClass(alwaysRun = true)
<<<<<<< HEAD
    public void deleteData() throws Exception {
        LOGGER.info("in @AfterClass");
        Bundle b = BundleUtil.readELBundle(baseAppHDFSDir, this.getClass().getSimpleName());
        b = new Bundle(b, cluster);
        b.setInputFeedDataPath(feedInputPath);
        String prefix = b.getFeedDataPathPrefix();
        HadoopUtil.deleteDirIfExists(prefix.substring(1), clusterFS);
=======
    public void tearDownClass() throws IOException {
        cleanTestDirs();
>>>>>>> 5766b74a
    }
}<|MERGE_RESOLUTION|>--- conflicted
+++ resolved
@@ -69,12 +69,8 @@
     public void createTestData() throws Exception {
         LOGGER.info("in @BeforeClass");
         HadoopUtil.uploadDir(clusterFS, aggregateWorkflowDir, OSUtil.RESOURCES_OOZIE);
-<<<<<<< HEAD
         Bundle b = BundleUtil.readELBundle(baseAppHDFSDir, this.getClass().getSimpleName());
 
-=======
-        Bundle b = BundleUtil.readELBundle();
->>>>>>> 5766b74a
         b = new Bundle(b, cluster);
         String startDate = "2010-01-02T00:40Z";
         String endDate = "2010-01-02T01:20Z";
@@ -281,17 +277,7 @@
     }
 
     @AfterClass(alwaysRun = true)
-<<<<<<< HEAD
-    public void deleteData() throws Exception {
-        LOGGER.info("in @AfterClass");
-        Bundle b = BundleUtil.readELBundle(baseAppHDFSDir, this.getClass().getSimpleName());
-        b = new Bundle(b, cluster);
-        b.setInputFeedDataPath(feedInputPath);
-        String prefix = b.getFeedDataPathPrefix();
-        HadoopUtil.deleteDirIfExists(prefix.substring(1), clusterFS);
-=======
     public void tearDownClass() throws IOException {
         cleanTestDirs();
->>>>>>> 5766b74a
     }
 }