--- conflicted
+++ resolved
@@ -66,12 +66,7 @@
     public void createTestData() throws Exception {
         LOGGER.info("in @BeforeClass");
         HadoopUtil.uploadDir(clusterFS, aggregateWorkflowDir, OSUtil.RESOURCES_OOZIE);
-<<<<<<< HEAD
-
         Bundle b = BundleUtil.readELBundle(baseAppHDFSDir, this.getClass().getSimpleName());
-=======
-        Bundle b = BundleUtil.readELBundle();
->>>>>>> 5766b74a
         b.generateUniqueBundle();
         b = new Bundle(b, cluster);
         String startDate = "2010-01-01T23:20Z";
@@ -85,12 +80,7 @@
     @BeforeMethod(alwaysRun = true)
     public void setup(Method method) throws Exception {
         LOGGER.info("test name: " + method.getName());
-<<<<<<< HEAD
-
         bundles[0] = BundleUtil.readELBundle(baseAppHDFSDir, this.getClass().getSimpleName());
-=======
-        bundles[0] = BundleUtil.readELBundle();
->>>>>>> 5766b74a
         bundles[0] = new Bundle(bundles[0], cluster);
         bundles[0].generateUniqueBundle();
         bundles[0].setProcessWorkflow(aggregateWorkflowDir);
@@ -294,17 +284,7 @@
     }
 
     @AfterClass(alwaysRun = true)
-<<<<<<< HEAD
-    public void deleteData() throws Exception {
-        LOGGER.info("in @AfterClass");
-        Bundle b = BundleUtil.readELBundle(baseAppHDFSDir, this.getClass().getSimpleName());
-        b = new Bundle(b, cluster);
-        b.setInputFeedDataPath(feedInputPath);
-        String prefix = b.getFeedDataPathPrefix();
-        HadoopUtil.deleteDirIfExists(prefix.substring(1), clusterFS);
-=======
     public void tearDownClass() throws IOException {
         cleanTestDirs();
->>>>>>> 5766b74a
     }
 }