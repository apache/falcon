/**
 * Licensed to the Apache Software Foundation (ASF) under one
 * or more contributor license agreements.  See the NOTICE file
 * distributed with this work for additional information
 * regarding copyright ownership.  The ASF licenses this file
 * to you under the Apache License, Version 2.0 (the
 * "License"); you may not use this file except in compliance
 * with the License.  You may obtain a copy of the License at
 *
 *     http://www.apache.org/licenses/LICENSE-2.0
 *
 * Unless required by applicable law or agreed to in writing, software
 * distributed under the License is distributed on an "AS IS" BASIS,
 * WITHOUT WARRANTIES OR CONDITIONS OF ANY KIND, either express or implied.
 * See the License for the specific language governing permissions and
 * limitations under the License.
 */

package org.apache.falcon.regression.prism;

import com.jcraft.jsch.JSchException;
import org.apache.falcon.regression.core.bundle.Bundle;
import org.apache.falcon.entity.v0.EntityType;
import org.apache.falcon.entity.v0.Frequency;
import org.apache.falcon.entity.v0.feed.ActionType;
import org.apache.falcon.entity.v0.feed.ClusterType;
import org.apache.falcon.regression.core.helpers.ColoHelper;
import org.apache.falcon.regression.core.response.ServiceResponse;
import org.apache.falcon.regression.core.util.AssertUtil;
import org.apache.falcon.regression.core.util.BundleUtil;
import org.apache.falcon.regression.core.util.HadoopUtil;
import org.apache.falcon.regression.core.util.InstanceUtil;
import org.apache.falcon.regression.core.util.OSUtil;
import org.apache.falcon.regression.core.util.OozieUtil;
import org.apache.falcon.regression.core.util.TimeUtil;
import org.apache.falcon.regression.core.util.Util;
import org.apache.falcon.regression.core.util.XmlUtil;
import org.apache.falcon.regression.testHelper.BaseTestClass;
import org.apache.hadoop.fs.FileSystem;
import org.apache.hadoop.security.authentication.client.AuthenticationException;
import org.apache.oozie.client.CoordinatorAction;
import org.apache.oozie.client.OozieClientException;
import org.custommonkey.xmlunit.Diff;
import org.custommonkey.xmlunit.XMLUnit;
import org.joda.time.DateTime;
import org.testng.Assert;
import org.testng.annotations.AfterClass;
import org.testng.annotations.AfterMethod;
import org.testng.annotations.BeforeClass;
import org.testng.annotations.BeforeMethod;
import org.testng.annotations.Test;
import org.xml.sax.SAXException;
import org.apache.log4j.Logger;

import javax.xml.bind.JAXBException;
import java.io.IOException;
import java.lang.reflect.Method;
import java.net.URISyntaxException;
import java.util.List;


public class UpdateAtSpecificTimeTest extends BaseTestClass {

    private static final Logger logger = Logger.getLogger(UpdateAtSpecificTimeTest.class);

    Bundle processBundle;
    ColoHelper cluster1 = servers.get(0);
    ColoHelper cluster2 = servers.get(1);
    ColoHelper cluster3 = servers.get(2);
    FileSystem cluster2FS = serverFS.get(1);
    private final String baseTestDir = baseHDFSDir + "/UpdateAtSpecificTimeTest-data";
    String aggregateWorkflowDir = baseHDFSDir + "/aggregator";

    @BeforeClass(alwaysRun = true)
    public void uploadWorkflow() throws Exception {
        uploadDirToClusters(aggregateWorkflowDir, OSUtil.RESOURCES_OOZIE);
    }

    @BeforeMethod(alwaysRun = true)
    public void setup(Method method) throws IOException {
        logger.info("test name: " + method.getName());
<<<<<<< HEAD
        Bundle bundle =
            BundleUtil.readLocalDCBundle(baseAppHDFSDir, this.getClass().getSimpleName());
        bundles[0] = new Bundle(bundle, cluster_1);
        bundles[1] = new Bundle(bundle, cluster_2);
        bundles[2] = new Bundle(bundle, cluster_3);
=======
        Bundle bundle = BundleUtil.readLocalDCBundle();
        bundles[0] = new Bundle(bundle, cluster1);
        bundles[1] = new Bundle(bundle, cluster2);
        bundles[2] = new Bundle(bundle, cluster3);
>>>>>>> 5766b74a

        bundles[0].generateUniqueBundle();
        bundles[1].generateUniqueBundle();
        bundles[2].generateUniqueBundle();

<<<<<<< HEAD
        processBundle = BundleUtil.readELBundle(baseAppHDFSDir, this.getClass().getSimpleName());
        processBundle = new Bundle(processBundle, cluster_1);
=======
        processBundle = BundleUtil.readELBundle();
        processBundle = new Bundle(processBundle, cluster1);
>>>>>>> 5766b74a
        processBundle.generateUniqueBundle();
        processBundle.setProcessWorkflow(aggregateWorkflowDir);
    }

    @AfterMethod(alwaysRun = true)
    public void tearDown() {
        removeBundles();
        removeBundles(processBundle);
    }

    @Test(groups = {"singleCluster", "0.3.1", "embedded"}, timeOut = 1200000, enabled = true)
    public void invalidChar_Process()
        throws JAXBException, IOException, URISyntaxException,
        AuthenticationException, OozieClientException {
        processBundle.setProcessValidity(TimeUtil.getTimeWrtSystemTime(0),
            TimeUtil.getTimeWrtSystemTime(20));
        processBundle.submitFeedsScheduleProcess(prism);
        InstanceUtil.waitTillInstancesAreCreated(cluster1, processBundle.getProcessData(), 0);
        String oldProcess =
            processBundle.getProcessData();
        processBundle.setProcessValidity(TimeUtil.getTimeWrtSystemTime(5),
            TimeUtil.getTimeWrtSystemTime(100));
        ServiceResponse r = prism.getProcessHelper().update(oldProcess,
            processBundle.getProcessData(), "abc", null);
        Assert.assertTrue(r.getMessage()
            .contains("java.lang.IllegalArgumentException: abc is not a valid UTC string"));
    }

    @Test(groups = {"singleCluster", "0.3.1", "embedded"}, timeOut = 1200000, enabled = true)
    public void invalidChar_Feed()
        throws JAXBException, IOException, URISyntaxException, AuthenticationException,
        OozieClientException {

        String feed = submitAndScheduleFeed(processBundle);
        InstanceUtil.waitTillInstancesAreCreated(cluster1, feed, 0);

        //update frequency
        Frequency f = new Frequency("" + 21, Frequency.TimeUnit.minutes);
        String updatedFeed = InstanceUtil.setFeedFrequency(feed, f);
        ServiceResponse r = prism.getFeedHelper().update(feed, updatedFeed, "abc", null);
        Assert.assertTrue(r.getMessage()
            .contains("java.lang.IllegalArgumentException: abc is not a valid UTC string"));
    }

    @Test(groups = {"singleCluster", "0.3.1", "embedded"}, timeOut = 1200000, enabled = true)
    public void updateTimeInPast_Process()
        throws JAXBException, IOException, URISyntaxException,
        OozieClientException, AuthenticationException {

        processBundle.setProcessValidity(TimeUtil.getTimeWrtSystemTime(0),
                TimeUtil.getTimeWrtSystemTime(20));
        processBundle.submitFeedsScheduleProcess(prism);

        //get old process details
        String oldProcess = processBundle.getProcessData();
        String oldBundleId = InstanceUtil.getLatestBundleID(cluster1,
            Util.readEntityName(processBundle.getProcessData()), EntityType.PROCESS);

        InstanceUtil.waitTillInstancesAreCreated(cluster1, oldProcess, 0);
        List<String> initialNominalTimes = OozieUtil.getActionsNominalTime(cluster1,
            oldBundleId, EntityType.PROCESS);

        // update process by adding property
        processBundle.setProcessProperty("someProp", "someValue");
        ServiceResponse r = prism.getProcessHelper().update(oldProcess,
            processBundle.getProcessData(), TimeUtil.getTimeWrtSystemTime(-10000), null);
        AssertUtil.assertSucceeded(r);

        //check new coord created with current time
        OozieUtil.verifyNewBundleCreation(cluster1, oldBundleId, initialNominalTimes,
            processBundle.getProcessData(), true, false);
        InstanceUtil.waitTillInstancesAreCreated(cluster1, oldProcess, 1);
        OozieUtil.verifyNewBundleCreation(cluster1, oldBundleId, initialNominalTimes,
            processBundle.getProcessData(), true, true);
    }

    @Test(groups = {"MultiCluster", "0.3.1", "embedded"}, timeOut = 1200000, enabled = true)
    public void updateTimeInPast_Feed()
        throws JAXBException, IOException, OozieClientException,
        URISyntaxException, AuthenticationException {

        String startTimeCluster_source = TimeUtil.getTimeWrtSystemTime(-10);
        String startTimeCluster_target = TimeUtil.getTimeWrtSystemTime(10);
        String feed = getMultiClusterFeed(startTimeCluster_source, startTimeCluster_target);
        logger.info("feed: " + Util.prettyPrintXml(feed));

        //submit and schedule feed
        ServiceResponse r = prism.getFeedHelper().submitEntity(feed);
        TimeUtil.sleepSeconds(10);
        AssertUtil.assertSucceeded(r);
        InstanceUtil.waitTillInstancesAreCreated(cluster1, feed, 0);

        //update frequency
        Frequency f = new Frequency("" + 7, Frequency.TimeUnit.minutes);
        String updatedFeed = InstanceUtil.setFeedFrequency(feed, f);
        r = prism.getFeedHelper().update(feed, updatedFeed,
            TimeUtil.getTimeWrtSystemTime(-10000), null);
        AssertUtil.assertSucceeded(r);
        InstanceUtil.waitTillInstancesAreCreated(cluster1, feed, 1);

        //check correct number of coord exists or not
        Assert.assertEquals(InstanceUtil
            .checkIfFeedCoordExist(cluster1.getFeedHelper(),
                Util.readEntityName(feed),
                "REPLICATION"), 2);
        Assert.assertEquals(InstanceUtil
            .checkIfFeedCoordExist(cluster2.getFeedHelper(), Util.readEntityName(feed),
                "RETENTION"), 2);
        Assert.assertEquals(InstanceUtil
            .checkIfFeedCoordExist(cluster1.getFeedHelper(), Util.readEntityName(feed),
                "RETENTION"), 2);
        Assert.assertEquals(InstanceUtil
            .checkIfFeedCoordExist(cluster3.getFeedHelper(), Util.readEntityName(feed),
                "RETENTION"), 2);
    }

    @Test(groups = {"MultiCluster", "0.3.1", "distributed"}, timeOut = 1200000, enabled = true)
    public void inNextFewMinutesUpdate_RollForward_Process()
        throws JAXBException, IOException, URISyntaxException, JSchException,
        OozieClientException, SAXException, AuthenticationException {
        /*
        submit process on 3 clusters. Schedule on 2 clusters. Bring down one of
        the scheduled cluster. Update with time 5 minutes from now. On running
        cluster new coord should be created with start time +5 and no instance
        should be missing. On 3rd cluster where process was only submit,
        definition should be updated. Bring the down cluster up. Update with same
        definition again, now the recently up cluster should also have new
        coords.
        */
        try {
            Util.startService(cluster2.getProcessHelper());
            String startTime = TimeUtil.getTimeWrtSystemTime(-15);
            processBundle.setProcessValidity(startTime,
                TimeUtil.getTimeWrtSystemTime(60));
            processBundle.addClusterToBundle(bundles[1].getClusters().get(0),
                ClusterType.SOURCE, null, null);
            processBundle.addClusterToBundle(bundles[2].getClusters().get(0),
                ClusterType.SOURCE, null, null);
            processBundle.submitBundle(prism);

            //schedule of 2 cluster
            cluster1.getProcessHelper().schedule(processBundle.getProcessData());
            cluster2.getProcessHelper().schedule(processBundle.getProcessData());
            InstanceUtil.waitTillInstancesAreCreated(cluster2, processBundle.getProcessData(), 0);

            //shut down cluster2
            Util.shutDownService(cluster2.getProcessHelper());

            // save old data before update
            String oldProcess = processBundle.getProcessData();
            String oldBundleID_cluster1 = InstanceUtil
                .getLatestBundleID(cluster1,
                    Util.readEntityName(oldProcess), EntityType.PROCESS);
            String oldBundleID_cluster2 = InstanceUtil
                .getLatestBundleID(cluster2,
                    Util.readEntityName(oldProcess), EntityType.PROCESS);
            List<String> oldNominalTimes_cluster1 = OozieUtil.getActionsNominalTime
                (cluster1,
                    oldBundleID_cluster1, EntityType.PROCESS);
            List<String> oldNominalTimes_cluster2 = OozieUtil.getActionsNominalTime
                (cluster2,
                    oldBundleID_cluster2, EntityType.PROCESS);

            //update process validity
            processBundle.setProcessProperty("someProp", "someValue");

            //send update request
            String updateTime = TimeUtil.getTimeWrtSystemTime(5);
            ServiceResponse r = prism.getProcessHelper()
                .update(oldProcess, processBundle.getProcessData(), updateTime);
            AssertUtil.assertPartial(r);
            InstanceUtil.waitTillInstancesAreCreated(cluster1, processBundle.getProcessData(), 1);

            //verify new bundle on cluster1 and definition on cluster3
            OozieUtil
                .verifyNewBundleCreation(cluster1, oldBundleID_cluster1, oldNominalTimes_cluster1,
                    oldProcess, true, false);
            OozieUtil.verifyNewBundleCreation(cluster2, oldBundleID_cluster2,
                oldNominalTimes_cluster2,
                oldProcess, false, false);
            String definition_cluster_3 = Util.getEntityDefinition(cluster3,
                processBundle.getProcessData(), true);
            Assert.assertTrue(XmlUtil.isIdentical(definition_cluster_3,
                processBundle.getProcessData()), "Process definitions should be equal");

            //start the stopped cluster2
            Util.startService(cluster2.getProcessHelper());
            TimeUtil.sleepSeconds(40);
            String newBundleID_cluster1 = InstanceUtil.getLatestBundleID(cluster1,
                Util.readEntityName(oldProcess), EntityType.PROCESS);

            //send second update request
            r = prism.getProcessHelper().update(oldProcess, processBundle.getProcessData(),
                updateTime, null);
            AssertUtil.assertSucceeded(r);
            String def_cluster_2 = Util.getEntityDefinition(cluster2,
                processBundle.getProcessData(), true);
            logger.info("def_cluster_2 : " + Util.prettyPrintXml(def_cluster_2));

            // verify new bundle in cluster2 and no new bundle in cluster1  and
            OozieUtil.verifyNewBundleCreation(cluster1, newBundleID_cluster1,
                oldNominalTimes_cluster1, oldProcess, false, false);
            OozieUtil.verifyNewBundleCreation(cluster2, oldBundleID_cluster2,
                oldNominalTimes_cluster2, oldProcess, true, false);

            //wait till update time is reached
            TimeUtil.sleepTill(updateTime);
            OozieUtil.verifyNewBundleCreation(cluster2, oldBundleID_cluster2,
                oldNominalTimes_cluster2, oldProcess, true, true);
            OozieUtil.verifyNewBundleCreation(cluster1, oldBundleID_cluster1,
                oldNominalTimes_cluster1, oldProcess, true, true);
        } finally {
            Util.restartService(cluster2.getProcessHelper());
        }
    }

    @Test(groups = {"MultiCluster", "0.3.1", "distributed"}, timeOut = 1200000, enabled = true)
    public void inNextFewMinutesUpdate_RollForward_Feed()
        throws JAXBException, IOException, URISyntaxException, JSchException, 
        OozieClientException, SAXException, AuthenticationException {
        try {
            String startTimeCluster_source = TimeUtil.getTimeWrtSystemTime(-18);
            String feed = getMultiClusterFeed(startTimeCluster_source, startTimeCluster_source);
            logger.info("feed: " + Util.prettyPrintXml(feed));

            //submit feed on all 3 clusters
            ServiceResponse r = prism.getFeedHelper().submitEntity(feed);
            AssertUtil.assertSucceeded(r);

            //schedule feed of cluster1 and cluster2
            r = cluster1.getFeedHelper().schedule(feed);
            AssertUtil.assertSucceeded(r);
            r = cluster2.getFeedHelper().schedule(feed);
            AssertUtil.assertSucceeded(r);
            InstanceUtil.waitTillInstancesAreCreated(cluster1, feed, 0);

            //shutdown cluster2
            Util.shutDownService(cluster2.getProcessHelper());

            //add some property to feed so that new bundle is created
            String updatedFeed = Util.setFeedProperty(feed, "someProp", "someVal");

            //save old data
            String oldBundle_cluster1 = InstanceUtil.getLatestBundleID(cluster1,
                Util.readEntityName(feed), EntityType.FEED);
            List<String> oldNominalTimes_cluster1 = OozieUtil.getActionsNominalTime
                (cluster1, oldBundle_cluster1, EntityType.FEED);

            //send update command with +5 mins in future
            String updateTime = TimeUtil.getTimeWrtSystemTime(5);
            r = prism.getFeedHelper().update(feed, updatedFeed, updateTime, null);
            AssertUtil.assertPartial(r);

            //verify new bundle creation on cluster1 and new definition on cluster3
            OozieUtil.verifyNewBundleCreation(cluster1, oldBundle_cluster1,
                oldNominalTimes_cluster1, feed, true, false);
            String definition = Util.getEntityDefinition(cluster3, feed, true);
            Diff diff = XMLUnit.compareXML(definition, processBundle.getProcessData());
            logger.info(diff);

            //start stopped cluster2
            Util.startService(cluster2.getProcessHelper());
            String newBundle_cluster1 = InstanceUtil.getLatestBundleID(cluster1,
                Util.readEntityName(feed), EntityType.FEED);

            //send update again
            r = prism.getFeedHelper().update(feed, updatedFeed, updateTime, null);
            AssertUtil.assertSucceeded(r);

            //verify new bundle creation on cluster2 and no new bundle on cluster1
            Assert.assertEquals(InstanceUtil
                .checkIfFeedCoordExist(cluster2.getFeedHelper(), Util.readEntityName(feed),
                    "RETENTION"), 2);
            OozieUtil.verifyNewBundleCreation(cluster1, newBundle_cluster1,
                oldNominalTimes_cluster1, feed, false, false);

            //wait till update time is reached
            TimeUtil.sleepTill(TimeUtil.getTimeWrtSystemTime(5));

            //verify new bundle creation with instance matching
            OozieUtil.verifyNewBundleCreation(cluster1, oldBundle_cluster1,
                oldNominalTimes_cluster1, feed, true, true);
        } finally {
            Util.restartService(cluster2.getProcessHelper());
        }
    }

    @Test(groups = {"multiCluster", "0.3.1", "embedded"}, timeOut = 1200000, enabled = true)
    public void updateTimeAfterEndTime_Process()
        throws JAXBException, InterruptedException, IOException, URISyntaxException,
        OozieClientException, AuthenticationException {
        /* submit and schedule process with end time after 60 mins. Set update time
           as with +60 from start mins */
        logger.info("Running test updateTimeAfterEndTime_Process");
        String startTime = TimeUtil.getTimeWrtSystemTime(-15);
        String endTime = TimeUtil.getTimeWrtSystemTime(60);
        processBundle.setProcessValidity(startTime, endTime);
        processBundle.submitFeedsScheduleProcess(prism);
        TimeUtil.sleepSeconds(10);
        InstanceUtil.waitTillInstanceReachState(serverOC.get(0),
            Util.readEntityName(processBundle.getProcessData()), 0,
            CoordinatorAction.Status.WAITING, EntityType.PROCESS);

        //save old data
        String oldProcess = processBundle.getProcessData();
        String oldBundleID = InstanceUtil
            .getLatestBundleID(cluster1,
                Util.readEntityName(oldProcess), EntityType.PROCESS);
        List<String> oldNominalTimes = OozieUtil.getActionsNominalTime(cluster1, oldBundleID,
            EntityType.PROCESS);

        //update
        processBundle.setProcessProperty("someProp", "someVal");
        String updateTime = TimeUtil.addMinsToTime(endTime, 60);
        logger.info("Original Feed : " + Util.prettyPrintXml(oldProcess));
        logger.info("Updated Feed :" + Util.prettyPrintXml(processBundle.getProcessData()));
        logger.info("Update Time : " + updateTime);
        ServiceResponse r = prism.getProcessHelper().update(oldProcess,
            processBundle.getProcessData(), updateTime, null);
        AssertUtil.assertSucceeded(r);

        //verify new bundle creation with instances matching
        OozieUtil.verifyNewBundleCreation(cluster1, oldBundleID, oldNominalTimes,
            oldProcess, true, false);
        InstanceUtil.waitTillInstancesAreCreated(cluster1, processBundle.getProcessData(), 1);
        OozieUtil.verifyNewBundleCreation(cluster1, oldBundleID, oldNominalTimes,
            oldProcess, true, true);
    }

    @Test(groups = {"multiCluster", "0.3.1", "embedded"}, timeOut = 1200000, enabled = true)
    public void updateTimeAfterEndTime_Feed()
        throws JAXBException, IOException, OozieClientException,
        URISyntaxException, AuthenticationException {

        /* submit and schedule feed with end time 60 mins in future and update with +60 in future*/
        String startTime = TimeUtil.getTimeWrtSystemTime(-15);
        String endTime = TimeUtil.getTimeWrtSystemTime(60);

        String feed = processBundle.getDataSets().get(0);
        feed = InstanceUtil.setFeedCluster(feed,
            XmlUtil.createValidity("2012-10-01T12:00Z", "2010-01-01T00:00Z"),
            XmlUtil.createRtention("days(100000)", ActionType.DELETE), null,
            ClusterType.SOURCE, null);
        feed = InstanceUtil.setFeedCluster(feed, XmlUtil.createValidity(startTime, endTime),
            XmlUtil.createRtention("days(100000)", ActionType.DELETE),
            Util.readEntityName(processBundle.getClusters().get(0)), ClusterType.SOURCE,
            null, baseTestDir + "/replication" + MINUTE_DATE_PATTERN);

        ServiceResponse r = prism.getClusterHelper().submitEntity(
            processBundle.getClusters().get(0));
        AssertUtil.assertSucceeded(r);
        r = prism.getFeedHelper().submitAndSchedule(feed);
        AssertUtil.assertSucceeded(r);
        InstanceUtil.waitTillInstancesAreCreated(cluster1, feed, 0);

        //save old data
        String oldBundleID = InstanceUtil.getLatestBundleID(cluster1,
            Util.readEntityName(feed), EntityType.FEED);
        String updateTime = TimeUtil.addMinsToTime(endTime, 60);
        String updatedFeed = Util.setFeedProperty(feed, "someProp", "someVal");
        logger.info("Original Feed : " + Util.prettyPrintXml(feed));
        logger.info("Updated Feed :" + Util.prettyPrintXml(updatedFeed));
        logger.info("Update Time : " + updateTime);
        r = prism.getFeedHelper().update(feed, updatedFeed, updateTime, null);
        AssertUtil.assertSucceeded(r);
        InstanceUtil.waitTillInstancesAreCreated(cluster1, feed, 1);

        //verify new bundle creation
        OozieUtil.verifyNewBundleCreation(cluster1, oldBundleID, null, feed, true, false);
    }

    @Test(groups = {"multiCluster", "0.3.1", "embedded"}, timeOut = 1200000, enabled = true)
    public void updateTimeBeforeStartTime_Process() throws JAXBException, IOException,
        URISyntaxException, OozieClientException, AuthenticationException {

        /* submit and schedule process with start time +10 mins from now. Update with start time
        -4 and update time +2 mins */
        String startTime = TimeUtil.getTimeWrtSystemTime(10);
        String endTime = TimeUtil.getTimeWrtSystemTime(20);
        processBundle.setProcessValidity(startTime, endTime);
        processBundle.submitFeedsScheduleProcess(prism);

        //save old data
        String oldProcess = processBundle.getProcessData();
        String oldBundleID = InstanceUtil.getLatestBundleID(cluster1,
            Util.readEntityName(oldProcess), EntityType.PROCESS);
        List<String> oldNominalTimes = OozieUtil.getActionsNominalTime(cluster1, oldBundleID,
            EntityType.PROCESS);
        processBundle.setProcessValidity(TimeUtil.addMinsToTime(startTime, -4), endTime);
        String updateTime = TimeUtil.getTimeWrtSystemTime(2);
        ServiceResponse r = prism.getProcessHelper().update(oldProcess,
            processBundle.getProcessData(), updateTime, null);
        AssertUtil.assertSucceeded(r);
        TimeUtil.sleepSeconds(10);

        //verify new bundle creation
        OozieUtil.verifyNewBundleCreation(cluster1, oldBundleID, oldNominalTimes,
            oldProcess, true, false);
    }

    @Test(groups = {"MultiCluster", "0.3.1"}, timeOut = 1200000, enabled = true)
    public void updateDiffClusterDiffValidity_Process()
        throws JAXBException, IOException, URISyntaxException, OozieClientException,
        AuthenticationException {

        //set start end process time for 3 clusters
        String startTime_cluster1 = TimeUtil.getTimeWrtSystemTime(-40);
        String endTime_cluster1 = TimeUtil.getTimeWrtSystemTime(3);
        String startTime_cluster2 = TimeUtil.getTimeWrtSystemTime(120);
        String endTime_cluster2 = TimeUtil.getTimeWrtSystemTime(240);
        String startTime_cluster3 = TimeUtil.getTimeWrtSystemTime(-30);
        String endTime_cluster3 = TimeUtil.getTimeWrtSystemTime(180);

        //create multi cluster bundle
        processBundle.setProcessValidity(startTime_cluster1, endTime_cluster1);
        processBundle.addClusterToBundle(bundles[1].getClusters().get(0),
            ClusterType.SOURCE, startTime_cluster2, endTime_cluster2);
        processBundle.addClusterToBundle(bundles[2].getClusters().get(0),
            ClusterType.SOURCE, startTime_cluster3, endTime_cluster3);

        //submit and schedule
        processBundle.submitFeedsScheduleProcess(prism);

        //wait for coord to be in running state
        InstanceUtil.waitTillInstancesAreCreated(cluster1, processBundle.getProcessData(), 0);
        InstanceUtil.waitTillInstancesAreCreated(cluster3, processBundle.getProcessData(), 0);

        //save old info
        String oldBundleID_cluster1 = InstanceUtil.getLatestBundleID(cluster1,
            Util.readEntityName(processBundle.getProcessData()), EntityType.PROCESS);
        List<String> nominalTimes_cluster1 = OozieUtil.getActionsNominalTime(cluster1,
            oldBundleID_cluster1, EntityType.PROCESS);
        String oldBundleID_cluster2 = InstanceUtil.getLatestBundleID(cluster2,
            Util.readEntityName(processBundle.getProcessData()), EntityType.PROCESS);
        String oldBundleID_cluster3 = InstanceUtil.getLatestBundleID(cluster3,
            Util.readEntityName(processBundle.getProcessData()), EntityType.PROCESS);
        List<String> nominalTimes_cluster3 = OozieUtil.getActionsNominalTime(cluster3,
            oldBundleID_cluster3, EntityType.PROCESS);

        //update process
        String updateTime = TimeUtil.addMinsToTime(endTime_cluster1, 3);
        processBundle.setProcessProperty("someProp", "someVal");
        ServiceResponse r = prism.getProcessHelper().update(processBundle.getProcessData(),
            processBundle.getProcessData(), updateTime, null);
        AssertUtil.assertSucceeded(r);

        //check for new bundle to be created
        OozieUtil.verifyNewBundleCreation(cluster1, oldBundleID_cluster1,
            nominalTimes_cluster1, processBundle.getProcessData(), true, false);
        OozieUtil.verifyNewBundleCreation(cluster3, oldBundleID_cluster3,
            nominalTimes_cluster3, processBundle.getProcessData(), true, false);
        OozieUtil.verifyNewBundleCreation(cluster2, oldBundleID_cluster2,
            nominalTimes_cluster3, processBundle.getProcessData(), true, false);

        //wait till new coord are running on cluster1
        InstanceUtil.waitTillInstancesAreCreated(cluster1, processBundle.getProcessData(), 1);
        OozieUtil.verifyNewBundleCreation(cluster1, oldBundleID_cluster1,
            nominalTimes_cluster1, processBundle.getProcessData(), true, true);

        //verify
        String coordStartTime_cluster3 = OozieUtil.getCoordStartTime(cluster3,
            processBundle.getProcessData(), 1);
        String coordStartTime_cluster2 = OozieUtil.getCoordStartTime(cluster2,
            processBundle.getProcessData(), 1);

        DateTime updateTimeOozie = TimeUtil.oozieDateToDate(updateTime);
        Assert.assertTrue(TimeUtil.oozieDateToDate(coordStartTime_cluster3).isAfter(updateTimeOozie)
            || TimeUtil.oozieDateToDate(coordStartTime_cluster3).isEqual(updateTimeOozie),
            "new coord start time is not correct");
        Assert.assertFalse(
            TimeUtil.oozieDateToDate(coordStartTime_cluster2).isEqual(updateTimeOozie),
            "new coord start time is not correct");
        TimeUtil.sleepTill(updateTime);
        InstanceUtil.waitTillInstancesAreCreated(cluster3, processBundle.getProcessData(), 1);

        //verify that no instance are missing
        OozieUtil.verifyNewBundleCreation(cluster3, oldBundleID_cluster3,
            nominalTimes_cluster3, processBundle.getProcessData(), true, true);
    }

    private String submitAndScheduleFeed(Bundle b)
        throws JAXBException, IOException, URISyntaxException, AuthenticationException {
        String feed = b.getDataSets().get(0);
        feed = InstanceUtil.setFeedCluster(feed,
            XmlUtil.createValidity("2012-10-01T12:00Z", "2010-01-01T00:00Z"),
            XmlUtil.createRtention("days(1000000)", ActionType.DELETE), null,
            ClusterType.SOURCE, null);
        feed = InstanceUtil.setFeedCluster(feed, XmlUtil.createValidity
                ("2012-10-01T12:10Z", "2099-10-01T12:10Z"),
            XmlUtil.createRtention("days(1000000)", ActionType.DELETE),
            Util.readEntityName(b.getClusters().get(0)), ClusterType.SOURCE, "",
            "/someTestPath" + MINUTE_DATE_PATTERN);
        ServiceResponse r = prism.getClusterHelper().submitEntity(
            b.getClusters().get(0));
        AssertUtil.assertSucceeded(r);
        r = prism.getFeedHelper().submitAndSchedule(feed);
        AssertUtil.assertSucceeded(r);
        return feed;
    }

    private String getMultiClusterFeed(String startTimeCluster_source,
                                       String startTimeCluster_target)
        throws IOException, URISyntaxException, AuthenticationException {
        String testDataDir = baseTestDir + "/replication";

        //create desired feed
        String feed = bundles[0].getDataSets().get(0);

        //cluster1 is target, cluster2 is source and cluster3 is neutral
        feed = InstanceUtil.setFeedCluster(feed,
            XmlUtil.createValidity("2012-10-01T12:00Z", "2010-01-01T00:00Z"),
            XmlUtil.createRtention("days(100000)", ActionType.DELETE), null,
            ClusterType.SOURCE, null);
        feed = InstanceUtil.setFeedCluster(feed,
            XmlUtil.createValidity(startTimeCluster_source, "2099-10-01T12:10Z"),
            XmlUtil.createRtention("days(100000)", ActionType.DELETE),
            Util.readEntityName(bundles[2].getClusters().get(0)), null, null);
        feed = InstanceUtil.setFeedCluster(feed,
            XmlUtil.createValidity(startTimeCluster_target, "2099-10-01T12:25Z"),
            XmlUtil.createRtention("days(100000)", ActionType.DELETE),
            Util.readEntityName(bundles[0].getClusters().get(0)), ClusterType.TARGET,
            null, testDataDir + MINUTE_DATE_PATTERN);
        feed = InstanceUtil.setFeedCluster(feed,
            XmlUtil.createValidity(startTimeCluster_source, "2099-01-01T00:00Z"),
            XmlUtil.createRtention("days(100000)", ActionType.DELETE),
            Util.readEntityName(bundles[1].getClusters().get(0)), ClusterType.SOURCE,
            null, testDataDir + MINUTE_DATE_PATTERN);

        //submit clusters
        Bundle.submitCluster(bundles[0], bundles[1], bundles[2]);

        //create test data on cluster2
        List<String> dataDates = TimeUtil.getMinuteDatesOnEitherSide(startTimeCluster_source,
            TimeUtil.getTimeWrtSystemTime(60), 1);
        HadoopUtil.flattenAndPutDataInFolder(cluster2FS, OSUtil.SINGLE_FILE,
            testDataDir + "/", dataDates);
        return feed;
    }

    @AfterMethod(alwaysRun = true)
    public void tearDown(Method method) {
        logger.info("tearDown " + method.getName());
        processBundle.deleteBundle(prism);
        bundles[0].deleteBundle(prism);
        processBundle.deleteBundle(prism);
    }

    @AfterClass(alwaysRun = true)
    public void tearDownClass() throws IOException {
        cleanTestDirs();
    }
}<|MERGE_RESOLUTION|>--- conflicted
+++ resolved
@@ -79,30 +79,18 @@
     @BeforeMethod(alwaysRun = true)
     public void setup(Method method) throws IOException {
         logger.info("test name: " + method.getName());
-<<<<<<< HEAD
         Bundle bundle =
             BundleUtil.readLocalDCBundle(baseAppHDFSDir, this.getClass().getSimpleName());
-        bundles[0] = new Bundle(bundle, cluster_1);
-        bundles[1] = new Bundle(bundle, cluster_2);
-        bundles[2] = new Bundle(bundle, cluster_3);
-=======
-        Bundle bundle = BundleUtil.readLocalDCBundle();
         bundles[0] = new Bundle(bundle, cluster1);
         bundles[1] = new Bundle(bundle, cluster2);
         bundles[2] = new Bundle(bundle, cluster3);
->>>>>>> 5766b74a
 
         bundles[0].generateUniqueBundle();
         bundles[1].generateUniqueBundle();
         bundles[2].generateUniqueBundle();
 
-<<<<<<< HEAD
         processBundle = BundleUtil.readELBundle(baseAppHDFSDir, this.getClass().getSimpleName());
-        processBundle = new Bundle(processBundle, cluster_1);
-=======
-        processBundle = BundleUtil.readELBundle();
         processBundle = new Bundle(processBundle, cluster1);
->>>>>>> 5766b74a
         processBundle.generateUniqueBundle();
         processBundle.setProcessWorkflow(aggregateWorkflowDir);
     }
