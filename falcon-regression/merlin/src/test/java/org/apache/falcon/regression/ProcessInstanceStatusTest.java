--- conflicted
+++ resolved
@@ -77,12 +77,8 @@
     public void createTestData() throws Exception {
         LOGGER.info("in @BeforeClass");
         HadoopUtil.uploadDir(clusterFS, aggregateWorkflowDir, OSUtil.RESOURCES_OOZIE);
-<<<<<<< HEAD
 
         Bundle bundle = BundleUtil.readELBundle(baseAppHDFSDir, this.getClass().getSimpleName());
-=======
-        Bundle bundle = BundleUtil.readELBundle();
->>>>>>> 5766b74a
         bundle.generateUniqueBundle();
         bundle = new Bundle(bundle, cluster);
         String startDate = "2010-01-01T23:40Z";
