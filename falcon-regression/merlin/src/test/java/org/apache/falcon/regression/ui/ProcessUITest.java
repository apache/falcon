--- conflicted
+++ resolved
@@ -95,12 +95,8 @@
         bundles[0].setProcessPeriodicity(1, Frequency.TimeUnit.minutes);
         bundles[0].setProcessConcurrency(5);
         bundles[0].setInputFeedPeriodicity(1, Frequency.TimeUnit.minutes);
-<<<<<<< HEAD
-        bundles[0].setInputFeedDataPath(feedInputPath + datePattern);
-        bundles[0].setOutputFeedLocationData(feedOutputPath + datePattern);
-=======
         bundles[0].setInputFeedDataPath(feedInputPath + MINUTE_DATE_PATTERN);
->>>>>>> 5766b74a
+        bundles[0].setOutputFeedLocationData(feedOutputPath + MINUTE_DATE_PATTERN);
         Process process = bundles[0].getProcessObject();
         Inputs inputs = new Inputs();
         Input input = new Input();
