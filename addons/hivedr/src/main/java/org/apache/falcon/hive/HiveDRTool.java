--- conflicted
+++ resolved
@@ -136,16 +136,6 @@
         inputOptions = parseOptions(args);
         LOG.info("Input Options: {}", inputOptions);
 
-<<<<<<< HEAD
-        // Update the source staging path
-        inputOptions.setSourceStagingPath();
-        inputOptions.setTargetStagingPath();
-
-        LOG.info("srcStaginPath: {}", inputOptions.getSourceStagingPath());
-        LOG.info("tgtStaginPath: {}", inputOptions.getTargetStagingPath());
-
-=======
->>>>>>> 7d9687bc
         Configuration sourceConf = FileUtils.getConfiguration(getConf(), inputOptions.getSourceWriteEP(),
                 inputOptions.getSourceNNKerberosPrincipal());
         sourceClusterFS = FileSystem.get(sourceConf);
