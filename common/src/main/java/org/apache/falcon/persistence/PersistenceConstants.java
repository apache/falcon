/**
 * Licensed to the Apache Software Foundation (ASF) under one
 * or more contributor license agreements.  See the NOTICE file
 * distributed with this work for additional information
 * regarding copyright ownership.  The ASF licenses this file
 * to you under the Apache License, Version 2.0 (the
 * "License"); you may not use this file except in compliance
 * with the License.  You may obtain a copy of the License at
 *
 *     http://www.apache.org/licenses/LICENSE-2.0
 *
 * Unless required by applicable law or agreed to in writing, software
 * distributed under the License is distributed on an "AS IS" BASIS,
 * WITHOUT WARRANTIES OR CONDITIONS OF ANY KIND, either express or implied.
 * See the License for the specific language governing permissions and
 * limitations under the License.
 */
package org.apache.falcon.persistence;
/**
 * The name of queries to be used as constants accross the packages.
 */

public final class PersistenceConstants {
    private PersistenceConstants(){

    }
    public static final String GET_MONITERED_INSTANCE = "GET_MONITERED_INSTANCE";
    public static final String DELETE_MONITORED_INSTANCES = "DELETE_MONITORED_INSTANCES";
    public static final String GET_ALL_MONITORING_FEEDS = "GET_ALL_MONITORING_FEEDS";
    public static final String GET_PENDING_INSTANCES = "GET_PENDING_INSTANCES";
    public static final String GET_PENDING_INSTANCE = "GET_PENDING_INSTANCE";
    public static final String DELETE_PENDING_NOMINAL_INSTANCES = "DELETE_PENDING_NOMINAL_INSTANCES";
    public static final String DELETE_ALL_INSTANCES_FOR_ENTITY = "DELETE_ALL_INSTANCES_FOR_ENTITY";
    public static final String GET_DATE_FOR_PENDING_INSTANCES = "GET_DATE_FOR_PENDING_INSTANCES";
    public static final String GET_ALL_PENDING_INSTANCES = "GET_ALL_PENDING_INSTANCES";
    public static final String GET_ENTITY = "GET_ENTITY";
    public static final String GET_ENTITY_FOR_STATE = "GET_ENTITY_FOR_STATE";
    public static final String UPDATE_ENTITY = "UPDATE_ENTITY";
    public static final String GET_ENTITIES_FOR_TYPE = "GET_ENTITIES_FOR_TYPE";
    public static final String GET_ENTITIES = "GET_ENTITIES";
    public static final String DELETE_ENTITY = "DELETE_ENTITY";
    public static final String DELETE_ENTITIES = "DELETE_ENTITIES";
    public static final String GET_INSTANCE = "GET_INSTANCE";
    public static final String GET_INSTANCE_FOR_EXTERNAL_ID = "GET_INSTANCE_FOR_EXTERNAL_ID";
    public static final String DELETE_INSTANCE = "DELETE_INSTANCE";
    public static final String DELETE_INSTANCE_FOR_ENTITY = "DELETE_INSTANCE_FOR_ENTITY";
    public static final String UPDATE_INSTANCE = "UPDATE_INSTANCE";
    public static final String GET_INSTANCES_FOR_ENTITY_CLUSTER = "GET_INSTANCES_FOR_ENTITY_CLUSTER";
    public static final String GET_INSTANCES_FOR_ENTITY_CLUSTER_FOR_STATES =
            "GET_INSTANCES_FOR_ENTITY_CLUSTER_FOR_STATES";
    public static final String GET_INSTANCES_FOR_ENTITY_FOR_STATES = "GET_INSTANCES_FOR_ENTITY_FOR_STATES";
    public static final String GET_INSTANCES_FOR_ENTITY_CLUSTER_FOR_STATES_WITH_RANGE =
            "GET_INSTANCES_FOR_ENTITY_CLUSTER_FOR_STATES_WITH_RANGE";
    public static final String GET_LAST_INSTANCE_FOR_ENTITY_CLUSTER = "GET_LAST_INSTANCE_FOR_ENTITY_CLUSTER";
    public static final String DELETE_INSTANCES_TABLE = "DELETE_INSTANCES_TABLE";
    public static final String GET_INSTANCE_SUMMARY_BY_STATE_WITH_RANGE = "GET_INSTANCE_SUMMARY_BY_STATE_WITH_RANGE";
    public static final String GET_LATEST_INSTANCE_TIME = "GET_LATEST_INSTANCE_TIME";
    public static final String GET_ENTITY_ALERTS = "GET_ENTITY_ALERTS";
    public static final String GET_ALL_ENTITY_ALERTS = "GET_ALL_ENTITY_ALERTS";
    public static final String GET_SLA_HIGH_CANDIDATES = "GET_SLA_HIGH_CANDIDATES";
    public static final String UPDATE_SLA_HIGH = "UPDATE_SLA_HIGH";
<<<<<<< HEAD
    public static final String GET_FEED_ALERT_INSTANCE = "GET_FEED_ALERT_INSTANCE";
    public static final String DELETE_FEED_ALERT_INSTANCE = "DELETE_FEED_ALERT_INSTANCE";
    public static final String DELETE_BACKLOG_METRIC_INSTANCE = "DELETE_BACKLOG_METRIC_INSTANCE";
    public static final String GET_ALL_BACKLOG_INSTANCES = "GET_ALL_BACKLOG_INSTANCES";
=======
    public static final String GET_ENTITY_ALERT_INSTANCE = "GET_ENTITY_ALERT_INSTANCE";
    public static final String DELETE_ENTITY_ALERT_INSTANCE = "DELETE_ENTITY_ALERT_INSTANCE";
>>>>>>> 491cd8ea
}<|MERGE_RESOLUTION|>--- conflicted
+++ resolved
@@ -59,13 +59,8 @@
     public static final String GET_ALL_ENTITY_ALERTS = "GET_ALL_ENTITY_ALERTS";
     public static final String GET_SLA_HIGH_CANDIDATES = "GET_SLA_HIGH_CANDIDATES";
     public static final String UPDATE_SLA_HIGH = "UPDATE_SLA_HIGH";
-<<<<<<< HEAD
-    public static final String GET_FEED_ALERT_INSTANCE = "GET_FEED_ALERT_INSTANCE";
-    public static final String DELETE_FEED_ALERT_INSTANCE = "DELETE_FEED_ALERT_INSTANCE";
+    public static final String GET_ENTITY_ALERT_INSTANCE = "GET_ENTITY_ALERT_INSTANCE";
+    public static final String DELETE_ENTITY_ALERT_INSTANCE = "DELETE_ENTITY_ALERT_INSTANCE";
     public static final String DELETE_BACKLOG_METRIC_INSTANCE = "DELETE_BACKLOG_METRIC_INSTANCE";
     public static final String GET_ALL_BACKLOG_INSTANCES = "GET_ALL_BACKLOG_INSTANCES";
-=======
-    public static final String GET_ENTITY_ALERT_INSTANCE = "GET_ENTITY_ALERT_INSTANCE";
-    public static final String DELETE_ENTITY_ALERT_INSTANCE = "DELETE_ENTITY_ALERT_INSTANCE";
->>>>>>> 491cd8ea
 }