/**
 * Licensed to the Apache Software Foundation (ASF) under one
 * or more contributor license agreements.  See the NOTICE file
 * distributed with this work for additional information
 * regarding copyright ownership.  The ASF licenses this file
 * to you under the Apache License, Version 2.0 (the
 * "License"); you may not use this file except in compliance
 * with the License.  You may obtain a copy of the License at
 *
 *     http://www.apache.org/licenses/LICENSE-2.0
 *
 * Unless required by applicable law or agreed to in writing, software
 * distributed under the License is distributed on an "AS IS" BASIS,
 * WITHOUT WARRANTIES OR CONDITIONS OF ANY KIND, either express or implied.
 * See the License for the specific language governing permissions and
 * limitations under the License.
 */

package org.apache.falcon.metadata;

import com.tinkerpop.blueprints.Graph;
import com.tinkerpop.blueprints.Vertex;
import org.apache.falcon.FalconException;
import org.apache.falcon.entity.CatalogStorage;
import org.apache.falcon.entity.FeedHelper;
import org.apache.falcon.entity.Storage;
import org.apache.falcon.entity.common.FeedDataPath;
import org.apache.falcon.entity.store.ConfigurationStore;
import org.apache.falcon.entity.v0.EntityType;
import org.apache.falcon.entity.v0.SchemaHelper;
import org.apache.falcon.entity.v0.cluster.Cluster;
import org.apache.falcon.entity.v0.feed.Feed;
import org.apache.falcon.entity.v0.feed.LocationType;
import org.apache.falcon.entity.v0.process.Process;
import org.slf4j.Logger;
import org.slf4j.LoggerFactory;

import java.net.URISyntaxException;
import java.util.Map;

/**
 * Instance Metadata relationship mapping helper.
 */
public class InstanceRelationshipGraphBuilder extends RelationshipGraphBuilder {

    private static final Logger LOG = LoggerFactory.getLogger(InstanceRelationshipGraphBuilder.class);

    private static final String PROCESS_INSTANCE_FORMAT = "yyyy-MM-dd-HH-mm"; // nominal time
    private static final String FEED_INSTANCE_FORMAT = "yyyyMMddHHmm"; // computed

    // process workflow properties from message
    private static final String[] INSTANCE_WORKFLOW_PROPERTIES = {
        LineageArgs.USER_WORKFLOW_NAME.getOptionName(),
        LineageArgs.USER_WORKFLOW_ENGINE.getOptionName(),
        LineageArgs.WORKFLOW_ID.getOptionName(),
        LineageArgs.RUN_ID.getOptionName(),
        LineageArgs.STATUS.getOptionName(),
        LineageArgs.WF_ENGINE_URL.getOptionName(),
        LineageArgs.USER_SUBFLOW_ID.getOptionName(),
    };


    public InstanceRelationshipGraphBuilder(Graph graph, boolean preserveHistory) {
        super(graph, preserveHistory);
    }

    public Vertex addProcessInstance(Map<String, String> lineageMetadata) throws FalconException {
        String entityName = lineageMetadata.get(LineageArgs.ENTITY_NAME.getOptionName());
        String processInstanceName = getProcessInstanceName(entityName,
                lineageMetadata.get(LineageArgs.NOMINAL_TIME.getOptionName()));
        LOG.info("Adding process instance: {}", processInstanceName);

        String timestamp = getTimestamp(lineageMetadata);
        Vertex processInstance = addVertex(processInstanceName, RelationshipType.PROCESS_INSTANCE, timestamp);
        addWorkflowInstanceProperties(processInstance, lineageMetadata);

        addInstanceToEntity(processInstance, entityName,
                RelationshipType.PROCESS_ENTITY, RelationshipLabel.INSTANCE_ENTITY_EDGE);
        addInstanceToEntity(processInstance, lineageMetadata.get(LineageArgs.CLUSTER.getOptionName()),
                RelationshipType.CLUSTER_ENTITY, RelationshipLabel.PROCESS_CLUSTER_EDGE);
        addInstanceToEntity(processInstance, lineageMetadata.get(LineageArgs.WORKFLOW_USER.getOptionName()),
                RelationshipType.USER, RelationshipLabel.USER);

        if (isPreserveHistory()) {
            Process process = ConfigurationStore.get().get(EntityType.PROCESS, entityName);
            addDataClassification(process.getTags(), processInstance);
        }

        return processInstance;
    }

    private String getTimestamp(Map<String, String> lineageMetadata) {
        String timestamp = lineageMetadata.get(LineageArgs.TIMESTAMP.getOptionName());
        return SchemaHelper.formatDateUTCToISO8601(timestamp, PROCESS_INSTANCE_FORMAT);
    }

    public void addWorkflowInstanceProperties(Vertex processInstance,
                                              Map<String, String> lineageMetadata) {
        for (String instanceWorkflowProperty : INSTANCE_WORKFLOW_PROPERTIES) {
            addProperty(processInstance, lineageMetadata, instanceWorkflowProperty);
        }
        processInstance.setProperty(RelationshipProperty.VERSION.getName(),
                lineageMetadata.get(LineageArgs.USER_WORKFLOW_VERSION.getOptionName()));
    }

    public String getProcessInstanceName(String entityName,
                                         String nominalTime) {
        return entityName + "/"
                + SchemaHelper.formatDateUTCToISO8601(nominalTime, PROCESS_INSTANCE_FORMAT);
    }

    public void addInstanceToEntity(Vertex instanceVertex, String entityName,
                                    RelationshipType entityType, RelationshipLabel edgeLabel) {
        Vertex entityVertex = findVertex(entityName, entityType);
        LOG.info("Vertex exists? name={}, type={}, v={}", entityName, entityType, entityVertex);
        if (entityVertex == null) {
            // todo - throw new IllegalStateException(entityType + " entity vertex must exist " + entityName);
            LOG.error("Illegal State: {} vertex must exist for {}", entityType, entityName);
            return;
        }

        addEdge(instanceVertex, entityVertex, edgeLabel.getName());
    }

    public void addOutputFeedInstances(Map<String, String> lineageMetadata,
                                       Vertex processInstance) throws FalconException {
        String outputFeedNamesArg = lineageMetadata.get(LineageArgs.FEED_NAMES.getOptionName());
        if ("NONE".equals(outputFeedNamesArg)) {
            return; // there are no output feeds for this process
        }

        String[] outputFeedNames = outputFeedNamesArg.split(",");
        String[] outputFeedInstancePaths =
                lineageMetadata.get(LineageArgs.FEED_INSTANCE_PATHS.getOptionName()).split(",");

        for (int index = 0; index < outputFeedNames.length; index++) {
            String feedName = outputFeedNames[index];
            String feedInstanceDataPath = outputFeedInstancePaths[index];
            addFeedInstance(processInstance, RelationshipLabel.PROCESS_FEED_EDGE,
                    lineageMetadata, feedName, feedInstanceDataPath);
        }
    }

    public void addInputFeedInstances(Map<String, String> lineageMetadata,
                                      Vertex processInstance) throws FalconException {
        String inputFeedNamesArg = lineageMetadata.get(LineageArgs.INPUT_FEED_NAMES.getOptionName());
        if ("NONE".equals(inputFeedNamesArg)) {
            return; // there are no input feeds for this process
        }

        String[] inputFeedNames =
                lineageMetadata.get(LineageArgs.INPUT_FEED_NAMES.getOptionName()).split("#");
        // Each input feed is separated by #
        String[] inputFeedInstancePaths =
                lineageMetadata.get(LineageArgs.INPUT_FEED_PATHS.getOptionName()).split("#");

        for (int index = 0; index < inputFeedNames.length; index++) {
            String inputFeedName = inputFeedNames[index];
            String inputFeedInstancePath = inputFeedInstancePaths[index];
            // Multiple instance paths for a given feed is separated by ","
            String[] feedInstancePaths = inputFeedInstancePath.split(",");

            for (String feedInstanceDataPath : feedInstancePaths) {
                addFeedInstance(processInstance, RelationshipLabel.FEED_PROCESS_EDGE,
                        lineageMetadata, inputFeedName, feedInstanceDataPath);
            }
        }
    }

    private void addFeedInstance(Vertex processInstance, RelationshipLabel edgeLabel,
                                 Map<String, String> lineageMetadata, String feedName,
                                 String feedInstanceDataPath) throws FalconException {
        String clusterName = lineageMetadata.get(LineageArgs.CLUSTER.getOptionName());
        LOG.info("Computing feed instance for : name=" + feedName + ", path= "
                + feedInstanceDataPath + ", in cluster: " + clusterName);
        String feedInstanceName = getFeedInstanceName(feedName, clusterName, feedInstanceDataPath);
        LOG.info("Adding feed instance: " + feedInstanceName);
        Vertex feedInstance = addVertex(feedInstanceName, RelationshipType.FEED_INSTANCE,
                getTimestamp(lineageMetadata));

        addProcessFeedEdge(processInstance, feedInstance, edgeLabel);

        addInstanceToEntity(feedInstance, feedName,
                RelationshipType.FEED_ENTITY, RelationshipLabel.INSTANCE_ENTITY_EDGE);
        addInstanceToEntity(feedInstance, clusterName,
                RelationshipType.CLUSTER_ENTITY, RelationshipLabel.FEED_CLUSTER_EDGE);
        addInstanceToEntity(feedInstance, lineageMetadata.get(LineageArgs.WORKFLOW_USER.getOptionName()),
                RelationshipType.USER, RelationshipLabel.USER);

<<<<<<< HEAD
        for (int index = 0; index < feedNames.length; index++) {
            String feedName = feedNames[index];
            String feedInstancePath = feedInstancePaths[index];

            LOG.info("Computing feed instance for : name={}, path={}, in cluster: {}",
                    feedName, feedInstancePath, clusterName);
            String feedInstanceName = getFeedInstanceName(feedName, clusterName, feedInstancePath);
            LOG.info("Adding feed instance: {}", feedInstanceName);
            Vertex feedInstance = addVertex(feedInstanceName, RelationshipType.FEED_INSTANCE,
                    getTimestamp(lineageMetadata));

            addProcessFeedEdge(processInstance, feedInstance, edgeLabel);

            addInstanceToEntity(feedInstance, feedName,
                    RelationshipType.FEED_ENTITY, RelationshipLabel.INSTANCE_ENTITY_EDGE);
            addInstanceToEntity(feedInstance, lineageMetadata.get(LineageArgs.CLUSTER.getOptionName()),
                    RelationshipType.CLUSTER_ENTITY, RelationshipLabel.FEED_CLUSTER_EDGE);
            addInstanceToEntity(feedInstance, lineageMetadata.get(LineageArgs.WORKFLOW_USER.getOptionName()),
                    RelationshipType.USER, RelationshipLabel.USER);

            if (isPreserveHistory()) {
                Feed feed = ConfigurationStore.get().get(EntityType.FEED, feedName);
                addDataClassification(feed.getTags(), feedInstance);
                addGroups(feed.getGroups(), feedInstance);
            }
=======
        if (isPreserveHistory()) {
            Feed feed = ConfigurationStore.get().get(EntityType.FEED, feedName);
            addDataClassification(feed.getTags(), feedInstance);
            addGroups(feed.getGroups(), feedInstance);
>>>>>>> 97f89a1e
        }
    }

    public String getFeedInstanceName(String feedName, String clusterName,
                                      String feedInstancePath) throws FalconException {
        try {
            Feed feed = ConfigurationStore.get().get(EntityType.FEED, feedName);
            Cluster cluster = ConfigurationStore.get().get(EntityType.CLUSTER, clusterName);

            Storage.TYPE storageType = FeedHelper.getStorageType(feed, cluster);
            return storageType == Storage.TYPE.TABLE
                    ? getTableFeedInstanceName(feed, feedInstancePath, storageType)
                    : getFileSystemFeedInstanceName(feedInstancePath, feed, cluster);

        } catch (URISyntaxException e) {
            throw new FalconException(e);
        }
    }

    private String getTableFeedInstanceName(Feed feed, String feedInstancePath,
                                            Storage.TYPE storageType) throws URISyntaxException {
        CatalogStorage instanceStorage = (CatalogStorage) FeedHelper.createStorage(
                storageType.name(), feedInstancePath);
        return feed.getName() + "/" + instanceStorage.toPartitionAsPath();
    }

    private String getFileSystemFeedInstanceName(String feedInstancePath, Feed feed,
                                                 Cluster cluster) throws FalconException {
        Storage rawStorage = FeedHelper.createStorage(cluster, feed);
        String feedPathTemplate = rawStorage.getUriTemplate(LocationType.DATA);
        String instance = feedInstancePath;

        String[] elements = FeedDataPath.PATTERN.split(feedPathTemplate);
        for (String element : elements) {
            instance = instance.replaceFirst(element, "");
        }

        return feed.getName() + "/"
                + SchemaHelper.formatDateUTCToISO8601(instance, FEED_INSTANCE_FORMAT);
    }
}<|MERGE_RESOLUTION|>--- conflicted
+++ resolved
@@ -187,38 +187,10 @@
         addInstanceToEntity(feedInstance, lineageMetadata.get(LineageArgs.WORKFLOW_USER.getOptionName()),
                 RelationshipType.USER, RelationshipLabel.USER);
 
-<<<<<<< HEAD
-        for (int index = 0; index < feedNames.length; index++) {
-            String feedName = feedNames[index];
-            String feedInstancePath = feedInstancePaths[index];
-
-            LOG.info("Computing feed instance for : name={}, path={}, in cluster: {}",
-                    feedName, feedInstancePath, clusterName);
-            String feedInstanceName = getFeedInstanceName(feedName, clusterName, feedInstancePath);
-            LOG.info("Adding feed instance: {}", feedInstanceName);
-            Vertex feedInstance = addVertex(feedInstanceName, RelationshipType.FEED_INSTANCE,
-                    getTimestamp(lineageMetadata));
-
-            addProcessFeedEdge(processInstance, feedInstance, edgeLabel);
-
-            addInstanceToEntity(feedInstance, feedName,
-                    RelationshipType.FEED_ENTITY, RelationshipLabel.INSTANCE_ENTITY_EDGE);
-            addInstanceToEntity(feedInstance, lineageMetadata.get(LineageArgs.CLUSTER.getOptionName()),
-                    RelationshipType.CLUSTER_ENTITY, RelationshipLabel.FEED_CLUSTER_EDGE);
-            addInstanceToEntity(feedInstance, lineageMetadata.get(LineageArgs.WORKFLOW_USER.getOptionName()),
-                    RelationshipType.USER, RelationshipLabel.USER);
-
-            if (isPreserveHistory()) {
-                Feed feed = ConfigurationStore.get().get(EntityType.FEED, feedName);
-                addDataClassification(feed.getTags(), feedInstance);
-                addGroups(feed.getGroups(), feedInstance);
-            }
-=======
         if (isPreserveHistory()) {
             Feed feed = ConfigurationStore.get().get(EntityType.FEED, feedName);
             addDataClassification(feed.getTags(), feedInstance);
             addGroups(feed.getGroups(), feedInstance);
->>>>>>> 97f89a1e
         }
     }
 
