/**
 * Licensed to the Apache Software Foundation (ASF) under one
 * or more contributor license agreements.  See the NOTICE file
 * distributed with this work for additional information
 * regarding copyright ownership.  The ASF licenses this file
 * to you under the Apache License, Version 2.0 (the
 * "License"); you may not use this file except in compliance
 * with the License.  You may obtain a copy of the License at
 *
 *     http://www.apache.org/licenses/LICENSE-2.0
 *
 * Unless required by applicable law or agreed to in writing, software
 * distributed under the License is distributed on an "AS IS" BASIS,
 * WITHOUT WARRANTIES OR CONDITIONS OF ANY KIND, either express or implied.
 * See the License for the specific language governing permissions and
 * limitations under the License.
 */

package org.apache.falcon.entity;

import org.apache.commons.beanutils.PropertyUtils;
import org.apache.commons.codec.binary.Hex;
import org.apache.commons.codec.digest.DigestUtils;
import org.apache.falcon.FalconException;
import org.apache.falcon.Tag;
import org.apache.falcon.entity.WorkflowNameBuilder.WorkflowName;
import org.apache.falcon.entity.store.ConfigurationStore;
import org.apache.falcon.entity.v0.Entity;
import org.apache.falcon.entity.v0.EntityType;
import org.apache.falcon.entity.v0.Frequency;
import org.apache.falcon.entity.v0.SchemaHelper;
import org.apache.falcon.entity.v0.feed.Cluster;
import org.apache.falcon.entity.v0.feed.ClusterType;
import org.apache.falcon.entity.v0.feed.Feed;
import org.apache.falcon.entity.v0.process.*;
import org.apache.falcon.entity.v0.process.Process;
import org.apache.falcon.util.DeploymentUtil;
import org.apache.falcon.util.RuntimeProperties;
import org.apache.hadoop.fs.Path;

import java.lang.reflect.Method;
import java.text.DateFormat;
import java.text.ParseException;
import java.text.SimpleDateFormat;
import java.util.*;

/**
 * Helper to get entity object.
 */
public final class EntityUtil {
    private static final long MINUTE_IN_MS = 60000L;
    private static final long HOUR_IN_MS = 3600000L;
    private static final long DAY_IN_MS = 86400000L;
    private static final long MONTH_IN_MS = 2592000000L;

    private EntityUtil() {}

    public static <T extends Entity> T getEntity(EntityType type, String entityName) throws FalconException {
        ConfigurationStore configStore = ConfigurationStore.get();
        T entity = configStore.get(type, entityName);
        if (entity == null) {
            throw new EntityNotRegisteredException(entityName + " (" + type + ") not found");
        }
        return entity;
    }

    public static <T extends Entity> T getEntity(String type, String entityName) throws FalconException {
        EntityType entityType;
        try {
            entityType = EntityType.valueOf(type.toUpperCase());
        } catch (IllegalArgumentException e) {
            throw new FalconException("Invalid entity type: " + type, e);
        }
        return getEntity(entityType, entityName);
    }

    public static TimeZone getTimeZone(String tzId) {
        if (tzId == null) {
            throw new IllegalArgumentException("Invalid TimeZone: Cannot be null.");
        }
        TimeZone tz = TimeZone.getTimeZone(tzId);
        if (!tzId.equals("GMT") && tz.getID().equals("GMT")) {
            throw new IllegalArgumentException("Invalid TimeZone: " + tzId);
        }
        return tz;
    }

    public static Date getEndTime(Entity entity, String cluster) {
        if (entity.getEntityType() == EntityType.PROCESS) {
            return getEndTime((Process) entity, cluster);
        } else {
            return getEndTime((Feed) entity, cluster);
        }
    }

    public static Date parseDateUTC(String dateStr) throws FalconException {
        try {
            return SchemaHelper.parseDateUTC(dateStr);
        } catch (Exception e) {
            throw new FalconException(e);
        }
    }

    public static Date getStartTime(Entity entity, String cluster) {
        if (entity.getEntityType() == EntityType.PROCESS) {
            return getStartTime((Process) entity, cluster);
        } else {
            return getStartTime((Feed) entity, cluster);
        }
    }

    public static Date getEndTime(Process process, String cluster) {
        org.apache.falcon.entity.v0.process.Cluster processCluster = ProcessHelper.getCluster(process, cluster);
        return processCluster.getValidity().getEnd();
    }

    public static Date getStartTime(Process process, String cluster) {
        org.apache.falcon.entity.v0.process.Cluster processCluster = ProcessHelper.getCluster(process, cluster);
        return processCluster.getValidity().getStart();
    }

    public static Date getEndTime(Feed feed, String cluster) {
        org.apache.falcon.entity.v0.feed.Cluster clusterDef = FeedHelper.getCluster(feed, cluster);
        return clusterDef.getValidity().getEnd();
    }

    public static Date getStartTime(Feed feed, String cluster) {
        org.apache.falcon.entity.v0.feed.Cluster clusterDef = FeedHelper.getCluster(feed, cluster);
        return clusterDef.getValidity().getStart();
    }

    public static int getParallel(Entity entity) {
        if (entity.getEntityType() == EntityType.PROCESS) {
            return getParallel((Process) entity);
        } else {
            return getParallel((Feed) entity);
        }
    }

    public static void setStartDate(Entity entity, String cluster, Date startDate) {
        if (entity.getEntityType() == EntityType.PROCESS) {
            setStartDate((Process) entity, cluster, startDate);
        } else {
            setStartDate((Feed) entity, cluster, startDate);
        }
    }

    public static void setEndTime(Entity entity, String cluster, Date endDate) {
        if (entity.getEntityType() == EntityType.PROCESS) {
            setEndTime((Process) entity, cluster, endDate);
        } else {
            setEndTime((Feed) entity, cluster, endDate);
        }
    }

    public static void setParallel(Entity entity, int parallel) {
        if (entity.getEntityType() == EntityType.PROCESS) {
            setParallel((Process) entity, parallel);
        } else {
            setParallel((Feed) entity, parallel);
        }
    }

    public static int getParallel(Process process) {
        return process.getParallel();
    }

    public static void setStartDate(Process process, String cluster, Date startDate) {
        org.apache.falcon.entity.v0.process.Cluster processCluster = ProcessHelper.getCluster(process, cluster);
        processCluster.getValidity().setStart(startDate);
    }

    public static void setParallel(Process process, int parallel) {
        process.setParallel(parallel);
    }

    public static void setEndTime(Process process, String cluster, Date endDate) {
        org.apache.falcon.entity.v0.process.Cluster processCluster = ProcessHelper.getCluster(process, cluster);
        processCluster.getValidity().setEnd(endDate);
    }

    public static int getParallel(Feed feed) {
        return 1;
    }

    public static void setStartDate(Feed feed, String cluster, Date startDate) {
        org.apache.falcon.entity.v0.feed.Cluster clusterDef = FeedHelper.getCluster(feed, cluster);
        clusterDef.getValidity().setStart(startDate);
    }

    public static void setEndTime(Feed feed, String cluster, Date endDate) {
        org.apache.falcon.entity.v0.feed.Cluster clusterDef = FeedHelper.getCluster(feed, cluster);
        clusterDef.getValidity().setStart(endDate);
    }

    public static void setParallel(Feed feed, int parallel) {
    }

    public static Frequency getFrequency(Entity entity) {
        if (entity.getEntityType() == EntityType.PROCESS) {
            return getFrequency((Process) entity);
        } else {
            return getFrequency((Feed) entity);
        }
    }

    public static Frequency getFrequency(Process process) {
        return process.getFrequency();
    }

    public static Frequency getFrequency(Feed feed) {
        return feed.getFrequency();
    }

    public static TimeZone getTimeZone(Entity entity) {
        if (entity.getEntityType() == EntityType.PROCESS) {
            return getTimeZone((Process) entity);
        } else {
            return getTimeZone((Feed) entity);
        }
    }

    public static TimeZone getTimeZone(Process process) {
        return process.getTimezone();
    }

    public static TimeZone getTimeZone(Feed feed) {
        return feed.getTimezone();
    }

    public static Date getNextStartTime(Date startTime, Frequency frequency, TimeZone timezone, Date now) {
        if (startTime.after(now)) {
            return startTime;
        }

        Calendar startCal = Calendar.getInstance(timezone);
        startCal.setTime(startTime);

        int count = 0;
        switch (frequency.getTimeUnit()) {
        case months:
            count = (int) ((now.getTime() - startTime.getTime()) / MONTH_IN_MS);
            break;
        case days:
            count = (int) ((now.getTime() - startTime.getTime()) / DAY_IN_MS);
            break;
        case hours:
            count = (int) ((now.getTime() - startTime.getTime()) / HOUR_IN_MS);
            break;
        case minutes:
            count = (int) ((now.getTime() - startTime.getTime()) / MINUTE_IN_MS);
            break;
        default:
        }

        final int freq = frequency.getFrequencyAsInt();
        if (count > 2) {
            startCal.add(frequency.getTimeUnit().getCalendarUnit(), ((count - 2) / freq) * freq);
        }
        while (startCal.getTime().before(now)) {
            startCal.add(frequency.getTimeUnit().getCalendarUnit(), freq);
        }
        return startCal.getTime();
    }

    public static int getInstanceSequence(Date startTime, Frequency frequency, TimeZone tz, Date instanceTime) {
        if (startTime.after(instanceTime)) {
            return -1;
        }

        Calendar startCal = Calendar.getInstance(tz);
        startCal.setTime(startTime);

        int count = 0;
        switch (frequency.getTimeUnit()) {
        case months:
            count = (int) ((instanceTime.getTime() - startTime.getTime()) / MONTH_IN_MS);
            break;
        case days:
            count = (int) ((instanceTime.getTime() - startTime.getTime()) / DAY_IN_MS);
            break;
        case hours:
            count = (int) ((instanceTime.getTime() - startTime.getTime()) / HOUR_IN_MS);
            break;
        case minutes:
            count = (int) ((instanceTime.getTime() - startTime.getTime()) / MINUTE_IN_MS);
            break;
        default:
        }

        final int freq = frequency.getFrequencyAsInt();
        if (count > 2) {
            startCal.add(frequency.getTimeUnit().getCalendarUnit(), (count / freq) * freq);
            count = (count / freq);
        } else {
            count = 0;
        }
        while (startCal.getTime().before(instanceTime)) {
            startCal.add(frequency.getTimeUnit().getCalendarUnit(), freq);
            count++;
        }
        return count + 1;
    }

    public static String md5(Entity entity) throws FalconException {
        return new String(Hex.encodeHex(DigestUtils.md5(stringOf(entity))));
    }

    public static boolean equals(Entity lhs, Entity rhs) throws FalconException {
        return equals(lhs, rhs, null);
    }

    public static boolean equals(Entity lhs, Entity rhs, String[] filterProps) throws FalconException {
        if (lhs == null && rhs == null) {
            return true;
        }
        if (lhs == null || rhs == null) {
            return false;
        }

        if (lhs.equals(rhs)) {
            String lhsString = stringOf(lhs, filterProps);
            String rhsString = stringOf(rhs, filterProps);
            return lhsString.equals(rhsString);
        } else {
            return false;
        }
    }

    public static String stringOf(Entity entity) throws FalconException {
        return stringOf(entity, null);
    }

    private static String stringOf(Entity entity, String[] filterProps) throws FalconException {
        Map<String, String> map = new HashMap<String, String>();
        mapToProperties(entity, null, map, filterProps);
        List<String> keyList = new ArrayList<String>(map.keySet());
        Collections.sort(keyList);
        StringBuilder builer = new StringBuilder();
        for (String key : keyList) {
            builer.append(key).append('=').append(map.get(key)).append('\n');
        }
        return builer.toString();
    }

    @SuppressWarnings("rawtypes")
    private static void mapToProperties(Object obj, String name, Map<String, String> propMap, String[] filterProps)
        throws FalconException {

        if (obj == null) {
            return;
        }

        if (filterProps != null && name != null) {
            for (String filter : filterProps) {
                if (name.matches(filter.replace(".", "\\.").replace("[", "\\[").replace("]", "\\]"))) {
                    return;
                }
            }
        }

        if (Date.class.isAssignableFrom(obj.getClass())) {
            propMap.put(name, SchemaHelper.formatDateUTC((Date) obj));
        } else if (obj.getClass().getPackage().getName().equals("java.lang")) {
            propMap.put(name, String.valueOf(obj));
        } else if (TimeZone.class.isAssignableFrom(obj.getClass())) {
            propMap.put(name, ((TimeZone) obj).getID());
        } else if (Enum.class.isAssignableFrom(obj.getClass())) {
            propMap.put(name, ((Enum) obj).name());
        } else if (List.class.isAssignableFrom(obj.getClass())) {
            List list = (List) obj;
            for (int index = 0; index < list.size(); index++) {
                mapToProperties(list.get(index), name + "[" + index + "]", propMap, filterProps);
            }
        } else {
            try {
                Method method = obj.getClass().getDeclaredMethod("toString");
                propMap.put(name, (String) method.invoke(obj));
            } catch (NoSuchMethodException e) {
                try {
                    Map map = PropertyUtils.describe(obj);
                    for (Object entry : map.entrySet()) {
                        String key = (String)((Map.Entry)entry).getKey();
                        if (!key.equals("class")) {
                            mapToProperties(map.get(key), name != null ? name + "." + key : key, propMap,
                                    filterProps);
                        }
                    }
                } catch (Exception e1) {
                    throw new FalconException(e1);
                }
            } catch (Exception e) {
                throw new FalconException(e);
            }
        }
    }

    public static String getStagingPath(Entity entity) throws FalconException {
        try {
            return "falcon/workflows/" + entity.getEntityType().name().toLowerCase() + "/" + entity.getName() + "/"
                    + md5(entity);
        } catch (Exception e) {
            throw new FalconException(e);
        }
    }

    public static WorkflowName getWorkflowName(Tag tag, List<String> suffixes,
                                               Entity entity) {
        WorkflowNameBuilder<Entity> builder = new WorkflowNameBuilder<Entity>(
                entity);
        builder.setTag(tag);
        builder.setSuffixes(suffixes);
        return builder.getWorkflowName();
    }

    public static WorkflowName getWorkflowName(Tag tag, Entity entity) {
        return getWorkflowName(tag, null, entity);
    }

    public static WorkflowName getWorkflowName(Entity entity) {
        return getWorkflowName(null, null, entity);
    }

    public static String getWorkflowNameSuffix(String workflowName,
                                               Entity entity) throws FalconException {
        WorkflowNameBuilder<Entity> builder = new WorkflowNameBuilder<Entity>(
                entity);
        return builder.getWorkflowSuffixes(workflowName).replaceAll("_", "");
    }

    public static Tag getWorkflowNameTag(String workflowName, Entity entity) {
        WorkflowNameBuilder<Entity> builder = new WorkflowNameBuilder<Entity>(
                entity);
        return builder.getWorkflowTag(workflowName);
    }

    public static <T extends Entity> T getClusterView(T entity, String clusterName) {
        switch (entity.getEntityType()) {
        case CLUSTER:
            return entity;

        case FEED:
            Feed feed = (Feed) entity.copy();
            Cluster feedCluster = FeedHelper.getCluster(feed, clusterName);
            Iterator<Cluster> itr = feed.getClusters().getClusters().iterator();
            while (itr.hasNext()) {
                Cluster cluster = itr.next();
                //In addition to retaining the required clster, retain the sources clusters if this is the target
                // cluster
                //1. Retain cluster if cluster n
                if (!(cluster.getName().equals(clusterName)
                        || (feedCluster.getType() == ClusterType.TARGET
                        && cluster.getType() == ClusterType.SOURCE))) {
                    itr.remove();
                }
            }
            return (T) feed;

        case PROCESS:
            Process process = (Process) entity.copy();
            Iterator<org.apache.falcon.entity.v0.process.Cluster> procItr =
                process.getClusters().getClusters().iterator();
            while (procItr.hasNext()) {
                org.apache.falcon.entity.v0.process.Cluster cluster = procItr.next();
                if (!cluster.getName().equals(clusterName)) {
                    procItr.remove();
                }
            }
            return (T) process;
        default:
        }
        throw new UnsupportedOperationException("Not supported for entity type " + entity.getEntityType());
    }

    public static Set<String> getClustersDefined(Entity entity) {
        Set<String> clusters = new HashSet<String>();
        switch (entity.getEntityType()) {
        case CLUSTER:
            clusters.add(entity.getName());
            break;

        case FEED:
            Feed feed = (Feed) entity;
            for (Cluster cluster : feed.getClusters().getClusters()) {
                clusters.add(cluster.getName());
            }
            break;

        case PROCESS:
            Process process = (Process) entity;
            for (org.apache.falcon.entity.v0.process.Cluster cluster : process.getClusters().getClusters()) {
                clusters.add(cluster.getName());
            }
            break;
        default:
        }
        return clusters;
    }

    public static Set<String> getClustersDefinedInColos(Entity entity) {
        Set<String> entityClusters = EntityUtil.getClustersDefined(entity);
        if (DeploymentUtil.isEmbeddedMode()) {
            return entityClusters;
        }

        Set<String> myClusters = DeploymentUtil.getCurrentClusters();
        Set<String> applicableClusters = new HashSet<String>();
        for (String cluster : entityClusters) {
            if (myClusters.contains(cluster)) {
                applicableClusters.add(cluster);
            }
        }
        return applicableClusters;
    }

    public static Retry getRetry(Entity entity) throws FalconException {
        switch (entity.getEntityType()) {
        case FEED:
            if (!RuntimeProperties.get()
                    .getProperty("feed.retry.allowed", "true")
                    .equalsIgnoreCase("true")) {
                return null;
            }
            Retry retry = new Retry();
            retry.setAttempts(Integer.parseInt(RuntimeProperties.get()
                    .getProperty("feed.retry.attempts", "3")));
            retry.setDelay(new Frequency(RuntimeProperties.get().getProperty(
                    "feed.retry.frequency", "minutes(5)")));
            retry.setPolicy(PolicyType.fromValue(RuntimeProperties.get()
                    .getProperty("feed.retry.policy", "exp-backoff")));
            return retry;
        case PROCESS:
            Process process = (Process) entity;
            return process.getRetry();
        default:
            throw new FalconException("Cannot create Retry for entity:" + entity.getName());
        }
    }

    public static Path getStagingPath(org.apache.falcon.entity.v0.cluster.Cluster cluster, Entity entity)
        throws FalconException {

        try {
            return new Path(ClusterHelper.getLocation(cluster, "staging"),
                    EntityUtil.getStagingPath(entity));
        } catch (Exception e) {
            throw new FalconException(e);
        }
    }

    public static LateProcess getLateProcess(Entity entity)
        throws FalconException {

        switch (entity.getEntityType()) {
        case FEED:
            if (!RuntimeProperties.get()
                    .getProperty("feed.late.allowed", "true")
                    .equalsIgnoreCase("true")) {
                return null;
            }
            LateProcess lateProcess = new LateProcess();
            lateProcess.setDelay(new Frequency(RuntimeProperties.get()
                    .getProperty("feed.late.frequency", "hours(3)")));
            lateProcess.setPolicy(PolicyType.fromValue(RuntimeProperties.get()
                    .getProperty("feed.late.policy", "exp-backoff")));
            LateInput lateInput = new LateInput();
            lateInput.setInput(entity.getName());
            //TODO - Assuming the late workflow is not used
            lateInput.setWorkflowPath("ignore.xml");
            lateProcess.getLateInputs().add(lateInput);
            return lateProcess;
        case PROCESS:
            Process process = (Process) entity;
            return process.getLateProcess();
        default:
            throw new FalconException("Cannot create Late Process for entity:" + entity.getName());
        }
    }

    public static Path getLogPath(org.apache.falcon.entity.v0.cluster.Cluster cluster, Entity entity)
        throws FalconException {

        return new Path(ClusterHelper.getLocation(cluster,
                "staging"), EntityUtil.getStagingPath(entity) + "/../logs");
    }

    public static String fromUTCtoURIDate(String utc) throws FalconException {
        DateFormat utcFormat = new SimpleDateFormat(
                "yyyy'-'MM'-'dd'T'HH':'mm'Z'");
        Date utcDate;
        try {
            utcDate = utcFormat.parse(utc);
        } catch (ParseException e) {
            throw new FalconException("Unable to parse utc date:", e);
        }
        DateFormat uriFormat = new SimpleDateFormat("yyyy'-'MM'-'dd'-'HH'-'mm");
        return uriFormat.format(utcDate);
    }
<<<<<<< HEAD
=======

    public static boolean responsibleFor(String colo) {
        if (DeploymentUtil.isEmbeddedMode() || (!DeploymentUtil.isPrism()
                && colo.equals(DeploymentUtil.getCurrentColo()))) {
            return true;
        }
        return false;
    }
>>>>>>> acb9f6a1
}<|MERGE_RESOLUTION|>--- conflicted
+++ resolved
@@ -596,8 +596,6 @@
         DateFormat uriFormat = new SimpleDateFormat("yyyy'-'MM'-'dd'-'HH'-'mm");
         return uriFormat.format(utcDate);
     }
-<<<<<<< HEAD
-=======
 
     public static boolean responsibleFor(String colo) {
         if (DeploymentUtil.isEmbeddedMode() || (!DeploymentUtil.isPrism()
@@ -606,5 +604,4 @@
         }
         return false;
     }
->>>>>>> acb9f6a1
 }