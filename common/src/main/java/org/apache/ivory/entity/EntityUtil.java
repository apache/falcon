package org.apache.ivory.entity;

import java.text.DateFormat;
import java.text.ParseException;
import java.text.SimpleDateFormat;
import java.util.Date;
import java.util.TimeZone;

import org.apache.ivory.IvoryException;
import org.apache.ivory.entity.common.DateValidator;

public class EntityUtil {
	
	private static final DateValidator DateValidator = new DateValidator();
    private static DateFormat getDateFormat() {
        DateFormat dateFormat = new SimpleDateFormat("yyyy-MM-dd'T'HH:mm'Z'");
        dateFormat.setTimeZone(TimeZone.getTimeZone("UTC"));
        return dateFormat;
    }
    
    public static TimeZone getTimeZone(String tzId) {
        if (tzId == null) {
            throw new IllegalArgumentException("Invalid TimeZone: " + tzId);
        }
        TimeZone tz = TimeZone.getTimeZone(tzId);
        if (!tzId.equals("GMT") && tz.getID().equals("GMT")) {
            throw new IllegalArgumentException("Invalid TimeZone: " + tzId);
        }
        return tz;
    }

    public static Date parseDateUTC(String s) throws IvoryException {
        try {
            return getDateFormat().parse(s);
        } catch (ParseException e) {
            throw new IvoryException(e);
        }
    }

    public static String formatDateUTC(Date d) {
        return (d != null) ? getDateFormat().format(d) : null;
    }
    
<<<<<<< HEAD
    public static boolean isValidUTCData(String date) {
        return DateValidator.validate(date);
    }    
=======
    public static boolean isValidUTCDate(String date){
    		return DateValidator.validate(date);
    }
>>>>>>> aa65b287
}<|MERGE_RESOLUTION|>--- conflicted
+++ resolved
@@ -41,13 +41,7 @@
         return (d != null) ? getDateFormat().format(d) : null;
     }
     
-<<<<<<< HEAD
-    public static boolean isValidUTCData(String date) {
-        return DateValidator.validate(date);
-    }    
-=======
     public static boolean isValidUTCDate(String date){
     		return DateValidator.validate(date);
     }
->>>>>>> aa65b287
 }