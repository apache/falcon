--- conflicted
+++ resolved
@@ -42,15 +42,10 @@
                         org.apache.falcon.metadata.MetadataMappingService,\
                         org.apache.falcon.service.LogCleanupService,\
                         org.apache.falcon.service.GroupsService,\
-                        org.apache.falcon.service.ProxyUserService,\
-<<<<<<< HEAD
-                        org.apache.falcon.service.FalconJPAService
+                        org.apache.falcon.service.FalconJPAService,\
+                        org.apache.falcon.extensions.ExtensionService
 ##Add if you want to send data to graphite
 #                        org.apache.falcon.metrics.MetricNotificationService\
-=======
-                        org.apache.falcon.service.FalconJPAService,\
-                        org.apache.falcon.extensions.ExtensionService
->>>>>>> 98a904c2
 ## Add if you want to use Falcon Azure integration ##
 #                        org.apache.falcon.adfservice.ADFProviderService
 ## If you wish to use Falcon native scheduler add the commented out services below to application.services ##
