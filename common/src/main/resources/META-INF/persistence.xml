<?xml version="1.0" encoding="UTF-8"?>
<!--
  Licensed to the Apache Software Foundation (ASF) under one
  or more contributor license agreements.  See the NOTICE file
  distributed with this work for additional information
  regarding copyright ownership.  The ASF licenses this file
  to you under the Apache License, Version 2.0 (the
  "License"); you may not use this file except in compliance
  with the License.  You may obtain a copy of the License at

       http://www.apache.org/licenses/LICENSE-2.0

  Unless required by applicable law or agreed to in writing, software
  distributed under the License is distributed on an "AS IS" BASIS,
  WITHOUT WARRANTIES OR CONDITIONS OF ANY KIND, either express or implied.
  See the License for the specific language governing permissions and
  limitations under the License.
-->
<persistence xmlns="http://java.sun.com/xml/ns/persistence"
             xmlns:xsi="http://www.w3.org/2001/XMLSchema-instance"
             version="1.0">

    <persistence-unit name="falcon-derby" transaction-type="RESOURCE_LOCAL">
        <provider>org.apache.openjpa.persistence.PersistenceProviderImpl</provider>

        <class>org.apache.falcon.persistence.EntityBean</class>
        <class>org.apache.falcon.persistence.InstanceBean</class>
        <class>org.apache.falcon.persistence.PendingInstanceBean</class>
<<<<<<< HEAD
        <class>org.apache.falcon.persistence.MonitoredFeedsBean</class>
        <class>org.apache.falcon.persistence.FeedSLAAlertBean</class>
        <class>org.apache.falcon.persistence.BacklogMetricBean</class>
=======
        <class>org.apache.falcon.persistence.MonitoredEntityBean</class>
        <class>org.apache.falcon.persistence.EntitySLAAlertBean</class>
>>>>>>> 491cd8ea

        <properties>
            <property name="openjpa.ConnectionDriverName" value="org.apache.commons.dbcp.BasicDataSource"/>

            <property name="openjpa.ConnectionProperties" value="**INVALID**"/> <!--Set by StoreService at init time -->

            <property name="openjpa.MetaDataFactory"
                      value="jpa(Types=org.apache.falcon.persistence.EntityBean;
                org.apache.falcon.persistence.InstanceBean;org.apache.falcon.persistence.PendingInstanceBean;
                org.apache.falcon.persistence.MonitoredEntityBean;org.apache.falcon.persistence.EntitySLAAlertBean)"></property>

            <property name="openjpa.DetachState" value="fetch-groups(DetachedStateField=true)"/>
            <property name="openjpa.LockManager" value="pessimistic"/>
            <property name="openjpa.ReadLockLevel" value="read"/>
            <property name="openjpa.WriteLockLevel" value="write"/>
            <property name="openjpa.jdbc.TransactionIsolation" value="read-committed"/> <!--CUSTOM-->
            <property name="openjpa.jdbc.DBDictionary" value="batchLimit=50"/>
            <property name="openjpa.jdbc.DBDictionary" value="TimestampTypeName=TIMESTAMP"/>
            <property name="openjpa.RuntimeUnenhancedClasses" value="unsupported"/>
            <property name="openjpa.Log" value="log4j"/>
            <property name="openjpa.DynamicEnhancementAgent" value="true"/>
        </properties>
    </persistence-unit>

    <persistence-unit name="falcon-mysql" transaction-type="RESOURCE_LOCAL">
        <provider>org.apache.openjpa.persistence.PersistenceProviderImpl</provider>

        <class>org.apache.falcon.persistence.EntityBean</class>
        <class>org.apache.falcon.persistence.InstanceBean</class>
        <class>org.apache.falcon.persistence.PendingInstanceBean</class>
<<<<<<< HEAD
        <class>org.apache.falcon.persistence.MonitoredFeedsBean</class>
        <class>org.apache.falcon.persistence.FeedSLAAlertBean</class>
        <class>org.apache.falcon.persistence.BacklogMetricBean</class>
=======
        <class>org.apache.falcon.persistence.MonitoredEntityBean</class>
        <class>org.apache.falcon.persistence.EntitySLAAlertBean</class>
>>>>>>> 491cd8ea

        <properties>
            <property name="openjpa.ConnectionDriverName" value="org.apache.commons.dbcp.BasicDataSource"/>

            <property name="openjpa.ConnectionProperties" value="**INVALID**"/> <!--Set by StoreService at init time -->

            <property name="openjpa.MetaDataFactory"
                      value="jpa(Types=org.apache.falcon.persistence.EntityBean;
                org.apache.falcon.persistence.InstanceBean;org.apache.falcon.persistence.PendingInstanceBean;
                org.apache.falcon.persistence.MonitoredEntityBean;org.apache.falcon.persistence.EntitySLAAlertBean)"></property>

            <property name="openjpa.DetachState" value="fetch-groups(DetachedStateField=true)"/>
            <property name="openjpa.LockManager" value="pessimistic"/>
            <property name="openjpa.ReadLockLevel" value="read"/>
            <property name="openjpa.WriteLockLevel" value="write"/>
            <property name="openjpa.jdbc.TransactionIsolation" value="repeatable-read"/> <!--CUSTOM-->
            <property name="openjpa.jdbc.DBDictionary" value="batchLimit=50"/>
            <property name="openjpa.jdbc.DBDictionary" value="TimestampTypeName=TIMESTAMP"/>
            <property name="openjpa.RuntimeUnenhancedClasses" value="unsupported"/>
            <property name="openjpa.Log" value="log4j"/>
        </properties>
    </persistence-unit>

    <persistence-unit name="falcon-postgresql" transaction-type="RESOURCE_LOCAL">
        <provider>org.apache.openjpa.persistence.PersistenceProviderImpl</provider>

        <class>org.apache.falcon.persistence.EntityBean</class>
        <class>org.apache.falcon.persistence.InstanceBean</class>
        <class>org.apache.falcon.persistence.MonitoredEntityBean</class>
        <class>org.apache.falcon.persistence.PendingInstanceBean</class>
<<<<<<< HEAD
        <class>org.apache.falcon.persistence.FeedSLAAlertBean</class>
        <class>org.apache.falcon.persistence.BacklogMetricBean</class>
=======
        <class>org.apache.falcon.persistence.EntitySLAAlertBean</class>
>>>>>>> 491cd8ea

        <properties>
            <property name="openjpa.ConnectionDriverName" value="org.apache.commons.dbcp.BasicDataSource"/>

            <property name="openjpa.ConnectionProperties" value="**INVALID**"/> <!--Set by StoreService at init time -->

            <property name="openjpa.MetaDataFactory"
                      value="jpa(Types=org.apache.falcon.persistence.EntityBean;
                org.apache.falcon.persistence.InstanceBean;org.apache.falcon.persistence.PendingInstanceBean;
<<<<<<< HEAD
                org.apache.falcon.persistence.MonitoredFeedsBean;org.apache.falcon.persistence.FeedSLAAlertBean;
                org.apache.falcon.persistence.BacklogMetricBean)"></property>
=======
                org.apache.falcon.persistence.MonitoredEntityBean;org.apache.falcon.persistence.EntitySLAAlertBean)"></property>
>>>>>>> 491cd8ea

            <property name="openjpa.DetachState" value="fetch-groups(DetachedStateField=true)"/>
            <property name="openjpa.LockManager" value="pessimistic"/>
            <property name="openjpa.ReadLockLevel" value="read"/>
            <property name="openjpa.WriteLockLevel" value="write"/>
            <property name="openjpa.jdbc.TransactionIsolation" value="repeatable-read"/> <!--CUSTOM-->
            <property name="openjpa.jdbc.DBDictionary" value="batchLimit=50"/>
            <property name="openjpa.jdbc.DBDictionary" value="TimestampTypeName=TIMESTAMP"/>
            <property name="openjpa.RuntimeUnenhancedClasses" value="unsupported"/>
            <property name="openjpa.Log" value="log4j"/>
        </properties>
    </persistence-unit>

</persistence><|MERGE_RESOLUTION|>--- conflicted
+++ resolved
@@ -26,14 +26,9 @@
         <class>org.apache.falcon.persistence.EntityBean</class>
         <class>org.apache.falcon.persistence.InstanceBean</class>
         <class>org.apache.falcon.persistence.PendingInstanceBean</class>
-<<<<<<< HEAD
-        <class>org.apache.falcon.persistence.MonitoredFeedsBean</class>
-        <class>org.apache.falcon.persistence.FeedSLAAlertBean</class>
-        <class>org.apache.falcon.persistence.BacklogMetricBean</class>
-=======
         <class>org.apache.falcon.persistence.MonitoredEntityBean</class>
         <class>org.apache.falcon.persistence.EntitySLAAlertBean</class>
->>>>>>> 491cd8ea
+        <class>org.apache.falcon.persistence.BacklogMetricBean</class>
 
         <properties>
             <property name="openjpa.ConnectionDriverName" value="org.apache.commons.dbcp.BasicDataSource"/>
@@ -64,15 +59,9 @@
         <class>org.apache.falcon.persistence.EntityBean</class>
         <class>org.apache.falcon.persistence.InstanceBean</class>
         <class>org.apache.falcon.persistence.PendingInstanceBean</class>
-<<<<<<< HEAD
-        <class>org.apache.falcon.persistence.MonitoredFeedsBean</class>
-        <class>org.apache.falcon.persistence.FeedSLAAlertBean</class>
-        <class>org.apache.falcon.persistence.BacklogMetricBean</class>
-=======
         <class>org.apache.falcon.persistence.MonitoredEntityBean</class>
         <class>org.apache.falcon.persistence.EntitySLAAlertBean</class>
->>>>>>> 491cd8ea
-
+        <class>org.apache.falcon.persistence.BacklogMetricBean</class>
         <properties>
             <property name="openjpa.ConnectionDriverName" value="org.apache.commons.dbcp.BasicDataSource"/>
 
@@ -102,13 +91,8 @@
         <class>org.apache.falcon.persistence.InstanceBean</class>
         <class>org.apache.falcon.persistence.MonitoredEntityBean</class>
         <class>org.apache.falcon.persistence.PendingInstanceBean</class>
-<<<<<<< HEAD
-        <class>org.apache.falcon.persistence.FeedSLAAlertBean</class>
+        <class>org.apache.falcon.persistence.EntitySLAAlertBean</class>
         <class>org.apache.falcon.persistence.BacklogMetricBean</class>
-=======
-        <class>org.apache.falcon.persistence.EntitySLAAlertBean</class>
->>>>>>> 491cd8ea
-
         <properties>
             <property name="openjpa.ConnectionDriverName" value="org.apache.commons.dbcp.BasicDataSource"/>
 
@@ -117,13 +101,8 @@
             <property name="openjpa.MetaDataFactory"
                       value="jpa(Types=org.apache.falcon.persistence.EntityBean;
                 org.apache.falcon.persistence.InstanceBean;org.apache.falcon.persistence.PendingInstanceBean;
-<<<<<<< HEAD
-                org.apache.falcon.persistence.MonitoredFeedsBean;org.apache.falcon.persistence.FeedSLAAlertBean;
-                org.apache.falcon.persistence.BacklogMetricBean)"></property>
-=======
-                org.apache.falcon.persistence.MonitoredEntityBean;org.apache.falcon.persistence.EntitySLAAlertBean)"></property>
->>>>>>> 491cd8ea
-
+                org.apache.falcon.persistence.MonitoredEntityBean;org.apache.falcon.persistence.EntitySLAAlertBean;
+                org.apache.falcon.persistence.BacklogMetricBean)"/>
             <property name="openjpa.DetachState" value="fetch-groups(DetachedStateField=true)"/>
             <property name="openjpa.LockManager" value="pessimistic"/>
             <property name="openjpa.ReadLockLevel" value="read"/>
