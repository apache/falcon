---+Configuring Falcon

By default config directory used by falcon is {package dir}/conf. To override this (to use the same conf with multiple
falcon upgrades), set environment variable FALCON_CONF to the path of the conf dir.

falcon-env.sh has been added to the falcon conf. This file can be used to set various environment variables that you
need for you services.
In addition you can set any other environment variables you might need. This file will be sourced by falcon scripts
before any commands are executed. The following environment variables are available to set.

<verbatim>
# The java implementation to use. If JAVA_HOME is not found we expect java and jar to be in path
#export JAVA_HOME=

# any additional java opts you want to set. This will apply to both client and server operations
#export FALCON_OPTS=

# any additional java opts that you want to set for client only
#export FALCON_CLIENT_OPTS=

# java heap size we want to set for the client. Default is 1024MB
#export FALCON_CLIENT_HEAP=

# any additional opts you want to set for prism service.
#export FALCON_PRISM_OPTS=

# java heap size we want to set for the prism service. Default is 1024MB
#export FALCON_PRISM_HEAP=

# any additional opts you want to set for falcon service.
#export FALCON_SERVER_OPTS=

# java heap size we want to set for the falcon server. Default is 1024MB
#export FALCON_SERVER_HEAP=

# What is is considered as falcon home dir. Default is the base location of the installed software
#export FALCON_HOME_DIR=

# Where log files are stored. Default is logs directory under the base install location
#export FALCON_LOG_DIR=

# Where pid files are stored. Default is logs directory under the base install location
#export FALCON_PID_DIR=

# where the falcon active mq data is stored. Default is logs/data directory under the base install location
#export FALCON_DATA_DIR=

# Where do you want to expand the war file. By Default it is in /server/webapp dir under the base install dir.
#export FALCON_EXPANDED_WEBAPP_DIR=
</verbatim>

---++Advanced Configurations

---+++Configuring Monitoring plugin to register catalog partitions
Falcon comes with a monitoring plugin that registers catalog partition. This comes in really handy during migration from
 filesystem based feeds to hcatalog based feeds.
This plugin enables the user to de-couple the partition registration and assume that all partitions are already on
hcatalog even before the migration, simplifying the hcatalog migration.

By default this plugin is disabled.
To enable this plugin and leverage the feature, there are 3 pre-requisites:
<verbatim>
In {package dir}/conf/startup.properties, add
*.workflow.execution.listeners=org.apache.falcon.catalog.CatalogPartitionHandler

In the cluster definition, ensure registry endpoint is defined.
Ex:
<interface type="registry" endpoint="thrift://localhost:1109" version="0.13.3"/>

In the feed definition, ensure the corresponding catalog table is mentioned in feed-properties
Ex:
<properties>
    <property name="catalog.table" value="catalog:default:in_table#year={YEAR};month={MONTH};day={DAY};hour={HOUR};
    minute={MINUTE}"/>
</properties>
</verbatim>

*NOTE : for Mac OS users*
<verbatim>
If you are using a Mac OS, you will need to configure the FALCON_SERVER_OPTS (explained above).

In  {package dir}/conf/falcon-env.sh uncomment the following line
#export FALCON_SERVER_OPTS=

and change it to look as below
export FALCON_SERVER_OPTS="-Djava.awt.headless=true -Djava.security.krb5.realm= -Djava.security.krb5.kdc="
</verbatim>

---+++Activemq
* falcon server starts embedded active mq. To control this behaviour, set the following system properties using -D
option in environment variable FALCON_OPTS:
   * falcon.embeddedmq=<true/false> - Should server start embedded active mq, default true
   * falcon.embeddedmq.port=<port> - Port for embedded active mq, default 61616
   * falcon.embeddedmq.data=<path> - Data path for embedded active mq, default {package dir}/logs/data

---+++Falcon System Notifications

<<<<<<< HEAD
Some Falcon features such as late data handling, retries, metadata service, depend on JMS notifications sent when the Oozie workflow completes.
Falcon listens to Oozie notification via JMS. You need to enable Oozie JMS notification as explained below. Falcon post processing
feature continues to only send user notifications so enabling Oozie JMS notification is important.

*NOTE : If Oozie JMS notification is not enabled, the Falcon features such as failure retry, late data handling and metadata
service will be disabled for all entities on the server.*

---++++ Enable Oozie JMS notification

   * Please add/change the following properties in oozie-site.xml in the oozie installation dir.

<verbatim>
   <property>
      <name>oozie.jms.producer.connection.properties</name>
      <value>java.naming.factory.initial#org.apache.activemq.jndi.ActiveMQInitialContextFactory;java.naming.provider.url#tcp://<activemq-host>:<port></value>
    </property>

   <property>
      <name>oozie.service.EventHandlerService.event.listeners</name>
      <value>org.apache.oozie.jms.JMSJobEventListener</value>
   </property>

   <property>
      <name>oozie.service.JMSTopicService.topic.name</name>
      <value>WORKFLOW=ENTITY.TOPIC,COORDINATOR=ENTITY.TOPIC</value>
    </property>

   <property>
      <name>oozie.service.JMSTopicService.topic.prefix</name>
      <value>FALCON.</value>
    </property>

    <!-- add org.apache.oozie.service.JMSAccessorService to the other existing services if any -->
    <property>
       <name>oozie.services.ext</name>
       <value>org.apache.oozie.service.JMSAccessorService,org.apache.oozie.service.PartitionDependencyManagerService,org.apache.oozie.service.HCatAccessorService</value>
    </property>
</verbatim>

   * In falcon startup.properties, set JMS broker url to be the same as the one set in oozie-site.xml property
   oozie.jms.producer.connection.properties (see above)

<verbatim>
   *.broker.url=tcp://<activemq-host>:<port>
</verbatim>
=======
*NOTE : Oozie JMS notification needs to be enabled for features such as failure retry, late data handling and metadata service will be disabled for all entities on the server. Please refer Falcon documentation on how to configure Oozie for Falcon.*
>>>>>>> 98a904c2

---+++Enabling Falcon Native Scheudler
You can either choose to schedule entities using Oozie's coordinator or using Falcon's native scheduler. To be able to
schedule entities natively on Falcon, you will need to add some additional properties
to <verbatim>$FALCON_HOME/conf/startup.properties</verbatim> before starting the Falcon Server.
For details on the same, refer to [[FalconNativeScheduler][Falcon Native Scheduler]]

---+++Adding Extension Libraries

Library extensions allows users to add custom libraries to entity lifecycles such as feed retention, feed replication
and process execution. This is useful for usecases such as adding filesystem extensions. To enable this, add the
following configs to startup.properties:
*.libext.paths=<paths to be added to all entity lifecycles>

*.libext.feed.paths=<paths to be added to all feed lifecycles>

*.libext.feed.retentions.paths=<paths to be added to feed retention workflow>

*.libext.feed.replication.paths=<paths to be added to feed replication workflow>

*.libext.process.paths=<paths to be added to process workflow>

The configured jars are added to falcon classpath and the corresponding workflows.<|MERGE_RESOLUTION|>--- conflicted
+++ resolved
@@ -95,10 +95,10 @@
 
 ---+++Falcon System Notifications
 
-<<<<<<< HEAD
-Some Falcon features such as late data handling, retries, metadata service, depend on JMS notifications sent when the Oozie workflow completes.
-Falcon listens to Oozie notification via JMS. You need to enable Oozie JMS notification as explained below. Falcon post processing
-feature continues to only send user notifications so enabling Oozie JMS notification is important.
+Some Falcon features such as late data handling, retries, metadata service, depend on JMS notifications sent when the
+Oozie workflow completes. Falcon listens to Oozie notification via JMS. You need to enable Oozie JMS notification as
+explained below. Falcon post processing feature continues to only send user notifications so enabling Oozie
+JMS notification is important.
 
 *NOTE : If Oozie JMS notification is not enabled, the Falcon features such as failure retry, late data handling and metadata
 service will be disabled for all entities on the server.*
@@ -141,9 +141,6 @@
 <verbatim>
    *.broker.url=tcp://<activemq-host>:<port>
 </verbatim>
-=======
-*NOTE : Oozie JMS notification needs to be enabled for features such as failure retry, late data handling and metadata service will be disabled for all entities on the server. Please refer Falcon documentation on how to configure Oozie for Falcon.*
->>>>>>> 98a904c2
 
 ---+++Enabling Falcon Native Scheudler
 You can either choose to schedule entities using Oozie's coordinator or using Falcon's native scheduler. To be able to
