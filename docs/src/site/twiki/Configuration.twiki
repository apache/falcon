--- conflicted
+++ resolved
@@ -329,17 +329,12 @@
 You can either choose to use 5.0.73 version of berkeleydb (the default for Falcon for the last few releases) or 1.1.x or later version HBase as the backend database.
 Falcon in its release distributions will have the titan storage plugins for both BerkeleyDB and HBase.
 
-<<<<<<< HEAD
----++++Using BerkeleyDB backend
-Falcon distributions may not package berkeley db artifacts (je-5.0.73.jar) based on build profiles.  If Berkeley DB is not packaged, you can download the Berkeley DB jar file from the URL: <verbatim>http://download.oracle.com/otn/berkeley-db/je-5.0.73.zip</verbatim>.   The following properties describe an example berkeley db graph storage backend that can be specified in the configuration file <verbatim>$FALCON_HOME/conf/startup.properties</verbatim>.
-=======
 ----++++Using BerkeleyDB backend
 Falcon distributions may not package berkeley db artifacts (je-5.0.73.jar) based on build profiles.
 If Berkeley DB is not packaged, you can download the Berkeley DB jar file from the URL:
 <verbatim>http://download.oracle.com/otn/berkeley-db/je-5.0.73.zip</verbatim>.
 The following properties describe an example berkeley db graph storage backend that can be specified in the configuration file
 <verbatim>$FALCON_HOME/conf/startup.properties</verbatim>.
->>>>>>> fb4d0b49
 
 <verbatim>
 # Graph Storage
