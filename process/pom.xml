<?xml version="1.0" encoding="UTF-8"?>

<!-- Licensed to the Apache Software Foundation (ASF) under one or more contributor 
	license agreements. See the NOTICE file distributed with this work for additional 
	information regarding copyright ownership. The ASF licenses this file to 
	You under the Apache License, Version 2.0 (the "License"); you may not use 
	this file except in compliance with the License. You may obtain a copy of 
	the License at http://www.apache.org/licenses/LICENSE-2.0 Unless required 
	by applicable law or agreed to in writing, software distributed under the 
	License is distributed on an "AS IS" BASIS, WITHOUT WARRANTIES OR CONDITIONS 
	OF ANY KIND, either express or implied. See the License for the specific 
	language governing permissions and limitations under the License. -->

<project xmlns="http://maven.apache.org/POM/4.0.0" xmlns:xsi="http://www.w3.org/2001/XMLSchema-instance"
	xsi:schemaLocation="http://maven.apache.org/POM/4.0.0 http://maven.apache.org/maven-v4_0_0.xsd">

	<modelVersion>4.0.0</modelVersion>
	<parent>
		<groupId>org.apache.ivory</groupId>
		<artifactId>ivory-main</artifactId>
		<version>0.1-SNAPSHOT</version>
	</parent>
	<artifactId>ivory-process</artifactId>
	<description>Ivory Process Module</description>
	<name>Ivory Process</name>
	<packaging>jar</packaging>
	<dependencies>
		<dependency>
			<groupId>org.apache.ivory</groupId>
			<artifactId>ivory-oozie-adaptor</artifactId>
			<version>${project.version}</version>
		</dependency>
		<dependency>
			<groupId>org.apache.ivory</groupId>
			<artifactId>ivory-common</artifactId>
			<version>${project.version}</version>
		</dependency>
		<dependency>
			<groupId>org.apache.ivory</groupId>
			<artifactId>ivory-feed</artifactId>
			<version>${project.version}</version>
		</dependency>
		<dependency>
			<groupId>org.apache.ivory</groupId>
			<artifactId>ivory-test-util</artifactId>
			<version>${project.version}</version>
			<scope>test</scope>
		</dependency>
		<dependency>
			<groupId>org.apache.ivory</groupId>
			<artifactId>ivory-messaging</artifactId>
<<<<<<< HEAD
			<version>0.1-SNAPSHOT</version>
		</dependency>
		<dependency>
			<groupId>org.apache.oozie</groupId>
			<artifactId>oozie-client</artifactId>
			<version>3.1.3-SNAPSHOT</version>
=======
			<version>${project.version}</version>
>>>>>>> c88a7434
		</dependency>
		<dependency>
			<groupId>org.apache.hadoop</groupId>
			<artifactId>hadoop-core</artifactId>
			<version>0.20.2-cdh3u0</version>
		</dependency>
		<dependency>
			<groupId>org.apache.hadoop</groupId>
			<artifactId>hadoop-test</artifactId>
			<version>0.20.2-cdh3u0</version>
			<scope>test</scope>
		</dependency>
		<dependency>
			<groupId>org.springframework</groupId>
			<artifactId>spring-jms</artifactId>
			<version>3.0.3.RELEASE</version>
		</dependency>
		<dependency>
			<groupId>org.springframework</groupId>
			<artifactId>spring-beans</artifactId>
			<version>3.0.3.RELEASE</version>
		</dependency>
		<dependency>
			<groupId>org.apache.activemq</groupId>
			<artifactId>activemq-core</artifactId>
			<version>5.4.3</version>
		</dependency>
		<dependency>
			<groupId>org.apache.activemq</groupId>
			<artifactId>activemq-pool</artifactId>
			<version>5.4.3</version>
		</dependency>
		<dependency>
			<groupId>net.sf.dozer</groupId>
			<artifactId>dozer</artifactId>
			<version>5.3.1</version>
		</dependency>
	</dependencies>
</project><|MERGE_RESOLUTION|>--- conflicted
+++ resolved
@@ -49,16 +49,12 @@
 		<dependency>
 			<groupId>org.apache.ivory</groupId>
 			<artifactId>ivory-messaging</artifactId>
-<<<<<<< HEAD
-			<version>0.1-SNAPSHOT</version>
+			<version>${project.version}</version>
 		</dependency>
 		<dependency>
 			<groupId>org.apache.oozie</groupId>
 			<artifactId>oozie-client</artifactId>
 			<version>3.1.3-SNAPSHOT</version>
-=======
-			<version>${project.version}</version>
->>>>>>> c88a7434
 		</dependency>
 		<dependency>
 			<groupId>org.apache.hadoop</groupId>
