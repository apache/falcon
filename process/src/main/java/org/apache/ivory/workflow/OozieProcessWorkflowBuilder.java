/*
 * Licensed to the Apache Software Foundation (ASF) under one
 * or more contributor license agreements.  See the NOTICE file
 * distributed with this work for additional information
 * regarding copyright ownership.  The ASF licenses this file
 * to you under the Apache License, Version 2.0 (the
 * "License"); you may not use this file except in compliance
 * with the License.  You may obtain a copy of the License at
 *
 *     http://www.apache.org/licenses/LICENSE-2.0
 *
 * Unless required by applicable law or agreed to in writing, software
 * distributed under the License is distributed on an "AS IS" BASIS,
 * WITHOUT WARRANTIES OR CONDITIONS OF ANY KIND, either express or implied.
 * See the License for the specific language governing permissions and
 * limitations under the License.
 */

package org.apache.ivory.workflow;

import java.util.Date;
import java.util.HashMap;
import java.util.List;
import java.util.Map;
import java.util.Properties;

import org.apache.commons.lang.StringUtils;
import org.apache.hadoop.fs.Path;
import org.apache.ivory.IvoryException;
import org.apache.ivory.Tag;

import org.apache.ivory.converter.OozieProcessMapper;
import org.apache.ivory.entity.ClusterHelper;
import org.apache.ivory.entity.EntityUtil;
import org.apache.ivory.entity.FeedHelper;
import org.apache.ivory.entity.ProcessHelper;
import org.apache.ivory.entity.v0.EntityType;
import org.apache.ivory.entity.v0.Frequency.TimeUnit;
import org.apache.ivory.entity.v0.SchemaHelper;
import org.apache.ivory.entity.v0.cluster.Cluster;
import org.apache.ivory.entity.v0.feed.Feed;
import org.apache.ivory.entity.v0.feed.LocationType;
import org.apache.ivory.entity.v0.process.Input;
import org.apache.ivory.entity.v0.process.Process;
import org.apache.ivory.security.CurrentUser;
import org.apache.oozie.client.CoordinatorJob.Timeunit;
import org.apache.oozie.client.OozieClient;

public class OozieProcessWorkflowBuilder extends OozieWorkflowBuilder<Process> {

    @Override
    public Map<String, Properties> newWorkflowSchedule(Process process, List<String> clusters) throws IvoryException {
        Map<String, Properties> propertiesMap = new HashMap<String, Properties>();

        for (String clusterName: clusters) {
            org.apache.ivory.entity.v0.process.Cluster processCluster = ProcessHelper.getCluster(process, clusterName);
            Properties properties = newWorkflowSchedule(process, processCluster.getValidity().getStart(), clusterName, 
                    CurrentUser.getUser());
            if (properties != null)
                propertiesMap.put(clusterName, properties);
        }
        return propertiesMap;
    }

    private void addOptionalInputProperties(Properties properties, Input in, String clusterName) throws IvoryException {
        Feed feed = EntityUtil.getEntity(EntityType.FEED, in.getFeed());
        org.apache.ivory.entity.v0.feed.Cluster cluster = FeedHelper.getCluster(feed, clusterName);
        String inName = in.getName();
        properties.put(inName + ".frequency", String.valueOf(feed.getFrequency().getFrequency()));
        properties.put(inName + ".freq_timeunit", mapToCoordTimeUnit(feed.getFrequency().getTimeUnit()).name());
        properties.put(inName + ".timezone", feed.getTimezone().getID());
        properties.put(inName + ".end_of_duration", Timeunit.NONE.name());
        properties.put(inName + ".initial-instance", SchemaHelper.formatDateUTC(cluster.getValidity().getStart()));
        properties.put(inName + ".done-flag", "notused");
<<<<<<< HEAD
        String locPath = FeedHelper.getLocation(feed, LocationType.DATA).getPath().replace('$', '%');
		properties.put(inName + ".uri-template", new Path(locPath).toUri().getScheme()!=null?locPath:"${nameNode}"+locPath);
=======
        properties.put(inName + ".uri-template", "${nameNode}" + FeedHelper.getLocation(feed, LocationType.DATA, clusterName).getPath().replace('$', '%'));
>>>>>>> 553357d5
        properties.put(inName + ".start-instance", in.getStart());
        properties.put(inName + ".end-instance", in.getEnd());
    }

    private Timeunit mapToCoordTimeUnit(TimeUnit tu) {
        switch(tu) {
        case days:
            return Timeunit.DAY;
            
        case hours:
            return Timeunit.HOUR;
            
        case minutes:
            return Timeunit.MINUTE;
            
        case months:
            return Timeunit.MONTH;
        }
        throw new IllegalArgumentException("Unhandled time unit " + tu);
    }
    
    @Override
    public Properties newWorkflowSchedule(Process process, Date startDate, String clusterName, String user) throws IvoryException {
        org.apache.ivory.entity.v0.process.Cluster processCluster = ProcessHelper.getCluster(process, clusterName);
        if (!startDate.before(processCluster.getValidity().getEnd()))
            // start time >= end time
            return null;

        Cluster cluster = configStore.get(EntityType.CLUSTER, processCluster.getName());
        Path bundlePath = new Path(ClusterHelper.getLocation(cluster, "staging"), EntityUtil.getStagingPath(process));
        Process processClone = (Process) process.clone();
        EntityUtil.setStartDate(processClone, clusterName, startDate);

        OozieProcessMapper mapper = new OozieProcessMapper(processClone);
        if(!mapper.map(cluster, bundlePath)){
            return null;
        }
        
        Properties properties = createAppProperties(clusterName, bundlePath, user);
        
        //Add libpath
        String libPath = process.getWorkflow().getLib();
        if (!StringUtils.isEmpty(libPath)) {
            String path = libPath.replace("${nameNode}", "");
            properties.put(OozieClient.LIBPATH, "${nameNode}" + path);
        }
        
        if(process.getInputs() != null) {
            for(Input in:process.getInputs().getInputs())
                if(in.isOptional())
                    addOptionalInputProperties(properties, in, clusterName);
        }
        return properties;
    }

    @Override
    public Date getNextStartTime(Process process, String cluster, Date now) throws IvoryException {
        org.apache.ivory.entity.v0.process.Cluster processCluster = ProcessHelper.getCluster(process, cluster);
        return EntityUtil.getNextStartTime(processCluster.getValidity().getStart(),
                process.getFrequency(), process.getTimezone(), now);
    }

    @Override
    public String[] getWorkflowNames(Process process) {
        return new String[] { EntityUtil.getWorkflowName(Tag.DEFAULT,process).toString() };
    }
}<|MERGE_RESOLUTION|>--- conflicted
+++ resolved
@@ -72,12 +72,10 @@
         properties.put(inName + ".end_of_duration", Timeunit.NONE.name());
         properties.put(inName + ".initial-instance", SchemaHelper.formatDateUTC(cluster.getValidity().getStart()));
         properties.put(inName + ".done-flag", "notused");
-<<<<<<< HEAD
-        String locPath = FeedHelper.getLocation(feed, LocationType.DATA).getPath().replace('$', '%');
+        
+        String locPath = FeedHelper.getLocation(feed, LocationType.DATA, clusterName).getPath().replace('$', '%');
 		properties.put(inName + ".uri-template", new Path(locPath).toUri().getScheme()!=null?locPath:"${nameNode}"+locPath);
-=======
-        properties.put(inName + ".uri-template", "${nameNode}" + FeedHelper.getLocation(feed, LocationType.DATA, clusterName).getPath().replace('$', '%'));
->>>>>>> 553357d5
+
         properties.put(inName + ".start-instance", in.getStart());
         properties.put(inName + ".end-instance", in.getEnd());
     }
